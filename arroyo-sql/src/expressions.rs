--- conflicted
+++ resolved
@@ -1208,11 +1208,7 @@
     }
 }
 
-<<<<<<< HEAD
-#[derive(Debug)]
-=======
-#[derive(Debug, Clone)]
->>>>>>> 4e3c0d5f
+#[derive(Debug, Clone)]
 pub enum StringFunction {
     Ascii(Box<Expression>),
     BitLength(Box<Expression>),
@@ -1251,7 +1247,7 @@
 }
 // postgres has to be active for build for some reason?
 
-#[derive(Debug)]
+#[derive(Debug, Clone)]
 pub enum HashFunction {
     MD5,
     SHA224,
@@ -1260,18 +1256,6 @@
     SHA512,
 }
 
-<<<<<<< HEAD
-=======
-#[derive(Debug, Clone)]
-pub enum HashFunction {
-    MD5,
-    SHA224,
-    SHA256,
-    SHA384,
-    SHA512,
-}
-
->>>>>>> 4e3c0d5f
 impl ToString for HashFunction {
     fn to_string(&self) -> String {
         match self {
@@ -1299,11 +1283,7 @@
     }
 }
 
-<<<<<<< HEAD
-#[derive(Debug)]
-=======
-#[derive(Debug, Clone)]
->>>>>>> 4e3c0d5f
+#[derive(Debug, Clone)]
 pub struct HashExpression {
     function: HashFunction,
     input: Box<Expression>,
@@ -1316,20 +1296,6 @@
             input,
         }))
     }
-<<<<<<< HEAD
-}
-
-impl ExpressionGenerator for HashExpression {
-    fn to_syn_expression(&self) -> syn::Expr {
-        let input = self.input.to_syn_expression();
-        let hash_fn = format_ident!("{}", self.function.to_string());
-        parse_quote!({
-            match #input {
-                Some(unwrapped) => Some(arroyo_types::functions::hash::#hash_fn(unwrapped)),
-                None => None,
-            }
-        })
-=======
 
     fn to_syn_expression(&self) -> syn::Expr {
         let input = self.input.to_syn_expression();
@@ -1351,7 +1317,6 @@
             }),
             false => parse_quote!(arroyo_types::functions::hash::#hash_fn(#input #coerce)),
         }
->>>>>>> 4e3c0d5f
     }
 
     fn return_type(&self) -> TypeDef {
@@ -1359,11 +1324,7 @@
         TypeDef::DataType(DataType::Utf8, self.input.nullable())
     }
 }
-<<<<<<< HEAD
-// I'm going to start adding comments as I go
-=======
-
->>>>>>> 4e3c0d5f
+
 impl TryFrom<(BuiltinScalarFunction, Vec<Expression>)> for StringFunction {
     type Error = anyhow::Error;
 
