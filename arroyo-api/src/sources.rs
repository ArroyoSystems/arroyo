--- conflicted
+++ resolved
@@ -134,8 +134,6 @@
     DateTime,
 }
 
-<<<<<<< HEAD
-=======
 impl PrimitiveType {
     pub fn to_sql(&self) -> &'static str {
         match self {
@@ -189,7 +187,6 @@
     }
 }
 
->>>>>>> 8482ea16
 #[derive(Clone, Debug)]
 pub enum SchemaFieldType {
     Primitive(PrimitiveType),
@@ -257,11 +254,11 @@
                 sf.nullable,
             ),
         };
-        StructField {
-            name: sf.name.clone(),
+        StructField::new(
+            sf.name.clone(),
+            None,
             data_type,
-            alias: None,
-        }
+        )
     }
 }
 
@@ -292,12 +289,9 @@
                         api::PrimitiveType::String => PrimitiveType::String,
                         api::PrimitiveType::Bytes => PrimitiveType::Bytes,
                         api::PrimitiveType::UnixMillis => PrimitiveType::UnixMillis,
-<<<<<<< HEAD
                         api::PrimitiveType::UnixMicros => todo!(),
-=======
                         api::PrimitiveType::DateTime => PrimitiveType::DateTime,
                         api::PrimitiveType::Json => PrimitiveType::Json,
->>>>>>> 8482ea16
                     },
                 ),
                 api::source_field_type::Type::Struct(s) => SchemaFieldType::Struct(
@@ -343,11 +337,7 @@
         };
 
         let sql_name = match value.typ {
-<<<<<<< HEAD
-            SchemaFieldType::Primitive(p) => todo!(),
-=======
             SchemaFieldType::Primitive(p) => Some(p.to_sql().to_string()),
->>>>>>> 8482ea16
             SchemaFieldType::Struct(..) => None,
             SchemaFieldType::NamedStruct(..) => None,
         };
