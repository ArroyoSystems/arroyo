--- conflicted
+++ resolved
@@ -80,44 +80,23 @@
         table: Self::TableT,
         schema: Option<&ConnectionSchema>,
     ) -> anyhow::Result<crate::Connection> {
-<<<<<<< HEAD
         let (description, operator, connection_type) = match table.type_ {
             TableType::Source { .. } => (
                 "FileSystem<Plain>".to_string(),
                 "connectors::filesystem",
                 ConnectionType::Source,
-=======
-        let backend_config = BackendConfig::parse_url(&table.write_target.path, true)?;
-        let is_local = match &backend_config {
-            BackendConfig::Local { .. } => true,
-            _ => false,
-        };
-        let (description, operator) = match (&table.format_settings, is_local) {
-            (Some(FormatSettings::Parquet { .. }), true) => (
-                "LocalFileSystem<Parquet>".to_string(),
-                "connectors::filesystem::LocalParquetFileSystemSink::<#in_k, #in_t, #in_tRecordBatchBuilder>"
-            ),
-            (Some(FormatSettings::Parquet { .. }), false) => (
-                "FileSystem<Parquet>".to_string(),
-                "connectors::filesystem::ParquetFileSystemSink::<#in_k, #in_t, #in_tRecordBatchBuilder>"
-            ),
-            (Some(FormatSettings::Json {  }), true) => (
-                "LocalFileSystem<JSON>".to_string(),
-                "connectors::filesystem::LocalJsonFileSystemSink::<#in_k, #in_t>"
->>>>>>> 08e43b8f
             ),
             TableType::Sink {
                 ref format_settings,
                 ref write_target,
                 ..
             } => {
-                let is_local = match write_target {
-                    Some(Destination::FolderUri { path }) => path.starts_with("file:/"),
-                    Some(Destination::S3Bucket { .. }) => false,
-                    Some(Destination::LocalFilesystem { .. }) => true,
-                    None => false,
+                let backend_config = BackendConfig::parse_url(&table.write_target.path, true)?;
+                let is_local = match &backend_config {
+                    BackendConfig::Local { .. } => true,
+                    _ => false,
                 };
-                let (desc, op) = match (format_settings, is_local) {
+                let (description, operator) = match (format_settings, is_local) {
                     (Some(FormatSettings::Parquet { .. }), true) => (
                         "LocalFileSystem<Parquet>".to_string(),
                         "connectors::filesystem::LocalParquetFileSystemSink::<#in_k, #in_t, #in_tRecordBatchBuilder>"
@@ -175,7 +154,6 @@
         opts: &mut std::collections::HashMap<String, String>,
         schema: Option<&ConnectionSchema>,
     ) -> anyhow::Result<crate::Connection> {
-<<<<<<< HEAD
         match opts.remove("type") {
             Some(t) if t == "source" => {
                 if let (Some(bucket), Some(prefix), Some(region), Some(compression_format)) = (
@@ -212,29 +190,15 @@
                 }
             }
             Some(t) if t == "sink" => {
-                let write_target = if let Some(path) = opts.remove("path") {
-                    if let BackendConfig::Local(local_config) =
-                        BackendConfig::parse_url(&path, false)?
-                    {
-                        Destination::LocalFilesystem {
-                            local_directory: local_config.path,
-                        }
-                    } else {
-                        Destination::FolderUri { path }
-                    }
-                } else if let (Some(s3_bucket), Some(s3_directory), Some(aws_region)) = (
-                    opts.remove("s3_bucket"),
-                    opts.remove("s3_directory"),
-                    opts.remove("aws_region"),
-                ) {
-                    Destination::S3Bucket {
-                        s3_bucket,
-                        s3_directory,
-                        aws_region,
-                    }
-                } else {
-                    bail!("Target for filesystem connector incorrectly specified. Should be a URI path or a triple of s3_bucket, s3_directory, and aws_region");
-                };
+                let storage_options: std::collections::HashMap<String, String> = opts
+                    .iter()
+                    .filter(|(k, _)| k.starts_with("storage."))
+                    .map(|(k, v)| (k.trim_start_matches("storage.").to_string(), v.to_string()))
+                    .collect();
+                opts.retain(|k, _| !k.starts_with("storage."));
+
+                let storage_url = pull_opt("path", opts)?;
+                BackendConfig::parse_url(&storage_url, true)?;
 
                 let inactivity_rollover_seconds =
                     pull_option_to_i64("inactivity_rollover_seconds", opts)?;
@@ -243,19 +207,39 @@
                 let target_file_size = pull_option_to_i64("target_file_size", opts)?;
                 let target_part_size = pull_option_to_i64("target_part_size", opts)?;
 
+                let partition_fields: Vec<_> = opts
+                    .remove("partition_fields")
+                    .map(|fields| fields.split(',').map(|f| f.to_string()).collect())
+                    .unwrap_or_default();
+
+                let time_partition_pattern = opts.remove("time_partition_pattern");
+
+                let partitioning =
+                    if time_partition_pattern.is_some() || !partition_fields.is_empty() {
+                        Some(Partitioning {
+                            time_partition_pattern,
+                            partition_fields,
+                        })
+                    } else {
+                        None
+                    };
+
                 let file_settings = Some(FileSettings {
                     inactivity_rollover_seconds,
                     max_parts,
                     rollover_seconds,
                     target_file_size,
                     target_part_size,
+                    partitioning,
                 });
+
                 let format_settings = match schema
                     .ok_or(anyhow!("require schema"))?
                     .format
                     .as_ref()
-                    .unwrap()
-                {
+                    .ok_or(anyhow!(
+                        "filesystem sink requires a format, such as json or parquet"
+                    ))? {
                     Format::Parquet(..) => {
                         let compression = opts
                             .remove("parquet_compression")
@@ -271,103 +255,29 @@
                             compression,
                             row_batch_size,
                             row_group_size,
-=======
-        let storage_options: std::collections::HashMap<String, String> = opts
-            .iter()
-            .filter(|(k, _)| k.starts_with("storage."))
-            .map(|(k, v)| (k.trim_start_matches("storage.").to_string(), v.to_string()))
-            .collect();
-        opts.retain(|k, _| !k.starts_with("storage."));
-
-        let storage_url = pull_opt("path", opts)?;
-        BackendConfig::parse_url(&storage_url, true)?;
-
-        let inactivity_rollover_seconds = pull_option_to_i64("inactivity_rollover_seconds", opts)?;
-        let max_parts = pull_option_to_i64("max_parts", opts)?;
-        let rollover_seconds = pull_option_to_i64("rollover_seconds", opts)?;
-        let target_file_size = pull_option_to_i64("target_file_size", opts)?;
-        let target_part_size = pull_option_to_i64("target_part_size", opts)?;
-
-        let partition_fields: Vec<_> = opts
-            .remove("partition_fields")
-            .map(|fields| fields.split(',').map(|f| f.to_string()).collect())
-            .unwrap_or_default();
-
-        let time_partition_pattern = opts.remove("time_partition_pattern");
-
-        let partitioning = if time_partition_pattern.is_some() || !partition_fields.is_empty() {
-            Some(Partitioning {
-                time_partition_pattern,
-                partition_fields,
-            })
-        } else {
-            None
-        };
-
-        let file_settings = Some(FileSettings {
-            inactivity_rollover_seconds,
-            max_parts,
-            rollover_seconds,
-            target_file_size,
-            target_part_size,
-            partitioning,
-        });
-
-        let format_settings = match schema
-            .ok_or(anyhow!("require schema"))?
-            .format
-            .as_ref()
-            .ok_or(anyhow!(
-                "filesystem sink requires a format, such as json or parquet"
-            ))? {
-            Format::Parquet(..) => {
-                let compression = opts
-                    .remove("parquet_compression")
-                    .map(|value| {
-                        Compression::try_from(&value).map_err(|_err| {
-                            anyhow!("{} is not a valid parquet_compression argument", value)
->>>>>>> 08e43b8f
                         })
                     }
                     Format::Json(..) => Some(FormatSettings::Json {}),
                     other => bail!("Unsupported format: {:?}", other),
                 };
+
                 self.from_config(
                     None,
                     name,
                     EmptyConfig {},
                     FileSystemTable {
-                        type_: TableType::Sink {
-                            file_settings,
-                            format_settings,
-                            write_target: Some(write_target),
+                        write_target: FolderUrl {
+                            path: storage_url,
+                            storage_options,
                         },
+                        file_settings,
+                        format_settings,
                     },
                     schema,
                 )
             }
-<<<<<<< HEAD
-            _ => bail!("invalid type"),
+            Some(t) => bail!("unknown type: {}", t),
+            None => bail!("must have type set"),
         }
-=======
-            Format::Json(..) => Some(FormatSettings::Json {}),
-            other => bail!("Unsupported format: {:?}", other),
-        };
-
-        self.from_config(
-            None,
-            name,
-            EmptyConfig {},
-            FileSystemTable {
-                write_target: FolderUrl {
-                    path: storage_url,
-                    storage_options,
-                },
-                file_settings,
-                format_settings,
-            },
-            schema,
-        )
->>>>>>> 08e43b8f
     }
 }