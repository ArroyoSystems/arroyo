--- conflicted
+++ resolved
@@ -80,39 +80,11 @@
         table: Self::TableT,
         schema: Option<&ConnectionSchema>,
     ) -> anyhow::Result<crate::Connection> {
-<<<<<<< HEAD
         let (description, operator, connection_type) = match table.type_ {
             TableType::Source { .. } => (
                 "FileSystem".to_string(),
                 "connectors::filesystem::source::FileSystemSourceFunc",
                 ConnectionType::Source,
-=======
-        // confirm commit style is Direct
-        if let Some(CommitStyle::Direct) = table
-            .file_settings
-            .as_ref()
-            .ok_or_else(|| anyhow!("no file_settings"))?
-            .commit_style
-        {
-            // ok
-        } else {
-            bail!("commit_style must be Direct");
-        }
-
-        let backend_config = BackendConfig::parse_url(&table.write_target.path, true)?;
-        let is_local = match &backend_config {
-            BackendConfig::Local { .. } => true,
-            _ => false,
-        };
-        let (description, operator) = match (&table.format_settings, is_local) {
-            (Some(FormatSettings::Parquet { .. }), true) => (
-                "LocalFileSystem<Parquet>".to_string(),
-                "connectors::filesystem::LocalParquetFileSystemSink::<#in_k, #in_t, #in_tRecordBatchBuilder>"
-            ),
-            (Some(FormatSettings::Parquet { .. }), false) => (
-                "FileSystem<Parquet>".to_string(),
-                "connectors::filesystem::ParquetFileSystemSink::<#in_k, #in_t, #in_tRecordBatchBuilder>"
->>>>>>> b8c0d002
             ),
             TableType::Sink {
                 ref format_settings,
@@ -182,7 +154,6 @@
         opts: &mut std::collections::HashMap<String, String>,
         schema: Option<&ConnectionSchema>,
     ) -> anyhow::Result<crate::Connection> {
-<<<<<<< HEAD
         match opts.remove("type") {
             Some(t) if t == "source" => {
                 if let (Some(bucket), Some(prefix), Some(region), Some(compression_format)) = (
@@ -312,11 +283,6 @@
             None => bail!("must have type set"),
         }
     }
-=======
-        let table = file_system_table_from_options(opts, schema, CommitStyle::Direct)?;
-
-        self.from_config(None, name, EmptyConfig {}, table, schema)
-    }
 }
 
 pub fn file_system_table_from_options(
@@ -401,5 +367,4 @@
         file_settings,
         format_settings,
     })
->>>>>>> b8c0d002
 }