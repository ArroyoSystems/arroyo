--- conflicted
+++ resolved
@@ -259,19 +259,11 @@
         }))
     }
 
-<<<<<<< HEAD
-    fn key(&self) -> Option<String> {
-        match self {
-            BackendConfig::S3(s3_config) => s3_config.key.clone(),
-            BackendConfig::GCS(gcs_config) => gcs_config.key.clone(),
-            BackendConfig::Local(local_config) => local_config.key.clone(),
-=======
     fn key(&self) -> Option<&String> {
         match self {
             BackendConfig::S3(s3) => s3.key.as_ref(),
             BackendConfig::GCS(gcs) => gcs.key.as_ref(),
             BackendConfig::Local(local) => local.key.as_ref(),
->>>>>>> a9c7c1ff
         }
     }
 }
@@ -318,13 +310,6 @@
             BackendConfig::GCS(config) => Self::construct_gcs(config),
             BackendConfig::Local(config) => Self::construct_local(config).await,
         }?;
-
-        let path = match &provider.config {
-            BackendConfig::S3(s3) => s3.key.as_ref(),
-            BackendConfig::GCS(gcs) => gcs.key.as_ref(),
-            BackendConfig::Local(local) => local.key.as_ref(),
-        }
-        .ok_or_else(|| StorageError::NoKeyInUrl)?;
 
         let result = provider.get("").await;
 
@@ -477,14 +462,13 @@
             .map_err(|e| Into::<StorageError>::into(e))
     }
 
-    pub async fn list_as_stream<P: Into<Path>>(
+    pub async fn list_as_stream(
         &self,
-        path: Option<P>,
     ) -> Result<impl Stream<Item = Result<Path, object_store::Error>> + '_, StorageError> {
-        let key_path = self.config.key().map(|key| key.into());
+        let key_path = self.config.key().map(|key| key.to_string().into());
         let list = self
             .object_store
-            .list(path.map(|p| p.into()).or(key_path).as_ref())
+            .list(key_path.as_ref())
             .await
             .map_err(|e| Into::<StorageError>::into(e))?
             .map(|meta| meta.map(|x| x.location));
