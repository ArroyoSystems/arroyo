[package]
name = "arroyo-storage"
version = "0.7.0"
edition = "2021"
license = "MIT OR Apache-2.0"

[features]
default = []

[dependencies]
arroyo-types = { path = "../arroyo-types" }
bytes = "1.4.0"
# used only for getting local AWS credentials; can be removed once we have a
# better way to do this
rusoto_core = "0.48.0"

object_store = {version = "0.6.1", features = ["aws", "gcp"]}
regex = "1.9.5"
thiserror = "1"
tokio = { version = "1", features = ["fs"] }
<<<<<<< HEAD
tokio-util = {version = "0.7.9", features = ["io"]}
async-trait = "0.1.73"
futures = "0.3.28"
=======
async-trait = "0.1.73"
webpki = ">=0.22.2"
>>>>>>> 08e43b8f
<|MERGE_RESOLUTION|>--- conflicted
+++ resolved
@@ -18,11 +18,7 @@
 regex = "1.9.5"
 thiserror = "1"
 tokio = { version = "1", features = ["fs"] }
-<<<<<<< HEAD
 tokio-util = {version = "0.7.9", features = ["io"]}
 async-trait = "0.1.73"
 futures = "0.3.28"
-=======
-async-trait = "0.1.73"
-webpki = ">=0.22.2"
->>>>>>> 08e43b8f
+webpki = ">=0.22.2"