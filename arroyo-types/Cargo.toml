[package]
name = "arroyo-types"
version = "0.1.0"
edition = "2021"

[dependencies]
bincode = "2.0.0-rc.3"
base64 = "0.21"
md-5 = "0.10"
sha2 = "0.10"
<<<<<<< HEAD
=======
hex = "0.4"
>>>>>>> 4e3c0d5f
serde = { version = "1.0", features = ["derive"] }<|MERGE_RESOLUTION|>--- conflicted
+++ resolved
@@ -8,8 +8,5 @@
 base64 = "0.21"
 md-5 = "0.10"
 sha2 = "0.10"
-<<<<<<< HEAD
-=======
 hex = "0.4"
->>>>>>> 4e3c0d5f
 serde = { version = "1.0", features = ["derive"] }