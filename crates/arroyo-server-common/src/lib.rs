--- conflicted
+++ resolved
@@ -92,17 +92,6 @@
 
     match config().logging.format {
         LogFormat::Plaintext => {
-<<<<<<< HEAD
-            tracing::subscriber::set_global_default(
-                Registry::default().with(
-                    tracing_subscriber::fmt::layer()
-                        .with_line_number(true)
-                        .with_file(true)
-                        .with_span_events(FmtSpan::NONE)
-                        .with_writer(nonblocking)
-                        .with_filter(filter),
-                ),
-=======
             register_log!(
                 tracing_subscriber::fmt::layer()
                     .with_line_number(false)
@@ -110,48 +99,22 @@
                     .with_span_events(FmtSpan::NONE),
                 nonblocking,
                 filter
->>>>>>> 704e3fa9
             )
         }
         LogFormat::Logfmt => {
-<<<<<<< HEAD
-            tracing::subscriber::set_global_default(
-                Registry::default().with(
-                    tracing_subscriber::fmt::layer()
-                        .with_line_number(true)
-                        .with_file(true)
-                        .event_format(tracing_logfmt::EventsFormatter)
-                        .fmt_fields(tracing_logfmt::FieldsFormatter)
-                        .with_writer(nonblocking)
-                        .with_filter(filter),
-                ),
-=======
             register_log!(
                 tracing_subscriber::fmt::layer()
                     .event_format(tracing_logfmt::EventsFormatter)
                     .fmt_fields(tracing_logfmt::FieldsFormatter),
                 nonblocking,
                 filter
->>>>>>> 704e3fa9
             )
         }
         LogFormat::Json => {
-<<<<<<< HEAD
-            tracing::subscriber::set_global_default(
-                Registry::default().with(
-                    tracing_subscriber::fmt::layer()
-                        .with_line_number(true)
-                        .with_file(true)
-                        .event_format(Format::default().json())
-                        .with_writer(nonblocking)
-                        .with_filter(filter),
-                ),
-=======
             register_log!(
                 tracing_subscriber::fmt::layer().event_format(Format::default().json()),
                 nonblocking,
                 filter
->>>>>>> 704e3fa9
             )
         }
     }
