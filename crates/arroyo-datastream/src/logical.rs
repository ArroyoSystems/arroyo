use datafusion_proto::protobuf::ArrowType;

use anyhow::anyhow;
use arrow_schema::DataType;
use arroyo_rpc::api_types::pipelines::{PipelineEdge, PipelineGraph, PipelineNode};
use arroyo_rpc::df::ArroyoSchema;
use arroyo_rpc::grpc::api;
use arroyo_rpc::grpc::api::{
    ArrowDylibUdfConfig, ArrowProgram, ArrowProgramConfig, ConnectorOp, EdgeType,
};
use petgraph::graph::DiGraph;
use petgraph::prelude::EdgeRef;
use petgraph::Direction;
use prost::Message;
use rand::distributions::Alphanumeric;
use rand::prelude::SmallRng;
use rand::{Rng, SeedableRng};
use std::collections::hash_map::DefaultHasher;
use std::collections::{HashMap, HashSet};
use std::fmt::{Debug, Display, Formatter};
use std::hash::Hasher;
use strum::{Display, EnumString};

#[derive(Clone, Copy, Debug, Eq, PartialEq, EnumString, Display)]
pub enum OperatorName {
    ExpressionWatermark,
    ArrowValue,
    ArrowKey,
<<<<<<< HEAD
    ArrowAggregate,
    AsyncUdf,
=======
>>>>>>> 042e4dfd
    Join,
    InstantJoin,
    WindowFunction,
    TumblingWindowAggregate,
    SlidingWindowAggregate,
    SessionWindowAggregate,
    ConnectorSource,
    ConnectorSink,
}

#[derive(Copy, Clone, Debug, Eq, PartialEq, PartialOrd, Ord)]
pub enum LogicalEdgeType {
    Forward,
    Shuffle,
    LeftJoin,
    RightJoin,
}

impl Display for LogicalEdgeType {
    fn fmt(&self, f: &mut Formatter<'_>) -> std::fmt::Result {
        match self {
            LogicalEdgeType::Forward => write!(f, "→"),
            LogicalEdgeType::Shuffle => write!(f, "⤨"),
            LogicalEdgeType::LeftJoin => write!(f, "-[left]⤨"),
            LogicalEdgeType::RightJoin => write!(f, "-[right]⤨"),
        }
    }
}

impl From<arroyo_rpc::grpc::api::EdgeType> for LogicalEdgeType {
    fn from(value: EdgeType) -> Self {
        match value {
            EdgeType::Unused => panic!("invalid edge type"),
            EdgeType::Forward => LogicalEdgeType::Forward,
            EdgeType::Shuffle => LogicalEdgeType::Shuffle,
            EdgeType::LeftJoin => LogicalEdgeType::LeftJoin,
            EdgeType::RightJoin => LogicalEdgeType::RightJoin,
        }
    }
}

impl From<LogicalEdgeType> for api::EdgeType {
    fn from(value: LogicalEdgeType) -> Self {
        match value {
            LogicalEdgeType::Forward => EdgeType::Forward,
            LogicalEdgeType::Shuffle => EdgeType::Shuffle,
            LogicalEdgeType::LeftJoin => EdgeType::LeftJoin,
            LogicalEdgeType::RightJoin => EdgeType::RightJoin,
        }
    }
}

impl TryFrom<LogicalProgram> for PipelineGraph {
    type Error = anyhow::Error;
    fn try_from(value: LogicalProgram) -> anyhow::Result<Self> {
        let nodes: anyhow::Result<Vec<_>> = value
            .graph
            .node_weights()
            .map(|node| Ok(PipelineNode {
                node_id: node.operator_id.to_string(),
                operator: match node.operator_name {
                    OperatorName::ConnectorSource | OperatorName::ConnectorSink => {
                        ConnectorOp::decode(&node.operator_config[..])
                            .map_err(|_| anyhow!("invalid graph: could not decode connector configuration for {}", node.operator_id))?
                            .connector
                    }
                    op => op.to_string(),
                },
                description: node.description.clone(),
                parallelism: node.parallelism as u32,
            }))
            .collect();

        let edges = value
            .graph
            .edge_references()
            .map(|edge| {
                let src = value.graph.node_weight(edge.source()).unwrap();
                let target = value.graph.node_weight(edge.target()).unwrap();
                PipelineEdge {
                    src_id: src.operator_id.to_string(),
                    dest_id: target.operator_id.to_string(),
                    key_type: "()".to_string(),
                    value_type: "()".to_string(),
                    edge_type: format!("{:?}", edge.weight().edge_type),
                }
            })
            .collect();

        Ok(Self {
            nodes: nodes?,
            edges,
        })
    }
}

#[derive(Clone, Debug, Eq, PartialEq)]
pub struct LogicalEdge {
    pub edge_type: LogicalEdgeType,
    pub schema: ArroyoSchema,
    pub projection: Option<Vec<usize>>,
}

impl LogicalEdge {
    pub fn new(
        edge_type: LogicalEdgeType,
        schema: ArroyoSchema,
        projection: Option<Vec<usize>>,
    ) -> Self {
        LogicalEdge {
            edge_type,
            schema,
            projection,
        }
    }

    pub fn project_all(edge_type: LogicalEdgeType, schema: ArroyoSchema) -> Self {
        LogicalEdge {
            edge_type,
            schema,
            projection: None,
        }
    }
}

#[derive(Clone)]
pub struct LogicalNode {
    pub operator_id: String,
    pub description: String,
    pub operator_name: OperatorName,
    pub operator_config: Vec<u8>,
    pub parallelism: usize,
}

impl Display for LogicalNode {
    fn fmt(&self, f: &mut Formatter<'_>) -> std::fmt::Result {
        write!(f, "{}", self.description)
    }
}

impl Debug for LogicalNode {
    fn fmt(&self, f: &mut Formatter<'_>) -> std::fmt::Result {
        write!(f, "{}", self.operator_id)
    }
}

pub type LogicalGraph = DiGraph<LogicalNode, LogicalEdge>;

#[derive(Clone, Debug, Eq, PartialEq, Hash)]
pub struct DylibUdfConfig {
    pub dylib_path: String,
    pub arg_types: Vec<DataType>,
    pub return_type: DataType,
    pub aggregate: bool,
    pub is_async: bool,
}

#[derive(Clone, Debug)]
pub struct ProgramConfig {
    pub udf_dylibs: HashMap<String, DylibUdfConfig>,
}

#[derive(Clone, Debug)]
pub struct LogicalProgram {
    pub graph: LogicalGraph,
    pub program_config: ProgramConfig,
}

impl LogicalProgram {
    pub fn update_parallelism(&mut self, overrides: &HashMap<String, usize>) {
        for node in self.graph.node_weights_mut() {
            if let Some(p) = overrides.get(&node.operator_id) {
                node.parallelism = *p;
            }
        }
    }

    pub fn task_count(&self) -> usize {
        // TODO: this can be cached
        self.graph.node_weights().map(|nw| nw.parallelism).sum()
    }

    pub fn sources(&self) -> HashSet<&str> {
        // TODO: this can be memoized
        self.graph
            .externals(Direction::Incoming)
            .map(|t| self.graph.node_weight(t).unwrap().operator_id.as_str())
            .collect()
    }

    pub fn get_hash(&self) -> String {
        let mut hasher = DefaultHasher::new();
        let bs = api::ArrowProgram::from(self.clone()).encode_to_vec();
        for b in bs {
            hasher.write_u8(b);
        }

        let rng = SmallRng::seed_from_u64(hasher.finish());

        rng.sample_iter(&Alphanumeric)
            .take(16)
            .map(char::from)
            .map(|c| c.to_ascii_lowercase())
            .collect()
    }

    pub fn tasks_per_operator(&self) -> HashMap<String, usize> {
        let mut tasks_per_operator = HashMap::new();
        for node in self.graph.node_weights() {
            tasks_per_operator.insert(node.operator_id.clone(), node.parallelism);
        }
        tasks_per_operator
    }

    pub fn features(&self) -> HashSet<String> {
        let mut s = HashSet::new();

        for t in self.graph.node_weights() {
            let feature = match &t.operator_name {
                OperatorName::ExpressionWatermark
                | OperatorName::ArrowValue
                | OperatorName::ArrowKey => continue,
                OperatorName::Join => "join-with-expiration".to_string(),
                OperatorName::InstantJoin => "windowed-join".to_string(),
                OperatorName::WindowFunction => "sql-window-function".to_string(),
                OperatorName::TumblingWindowAggregate => {
                    "sql-tumbling-window-aggregate".to_string()
                }
                OperatorName::SlidingWindowAggregate => "sql-sliding-window-aggregate".to_string(),
                OperatorName::SessionWindowAggregate => "sql-session-window-aggregate".to_string(),
                OperatorName::ConnectorSource => {
                    let Ok(connector_op) = ConnectorOp::decode(&t.operator_config[..]) else {
                        continue;
                    };
                    format!("{}-source", connector_op.connector)
                }
                OperatorName::ConnectorSink => {
                    let Ok(connector_op) = ConnectorOp::decode(&t.operator_config[..]) else {
                        continue;
                    };
                    format!("{}-sink", connector_op.connector)
                }
            };
            s.insert(feature);
        }

        s
    }
}

impl TryFrom<ArrowProgram> for LogicalProgram {
    type Error = anyhow::Error;

    fn try_from(value: ArrowProgram) -> anyhow::Result<Self> {
        let mut graph = DiGraph::new();

        let mut id_map = HashMap::new();

        for node in value.nodes {
            id_map.insert(
                node.node_index,
                graph.add_node(LogicalNode {
                    operator_id: node.node_id,
                    description: node.description,
                    operator_name: OperatorName::try_from(node.operator_name.as_str())?,
                    operator_config: node.operator_config,
                    parallelism: node.parallelism as usize,
                }),
            );
        }

        for edge in value.edges {
            let source = *id_map.get(&edge.source).unwrap();
            let target = *id_map.get(&edge.target).unwrap();
            let schema = edge.schema.as_ref().unwrap();

            graph.add_edge(
                source,
                target,
                LogicalEdge {
                    edge_type: edge.edge_type().into(),
                    schema: schema.clone().try_into()?,
                    projection: if edge.projection.is_empty() {
                        None
                    } else {
                        Some(edge.projection.iter().map(|p| *p as usize).collect())
                    },
                },
            );
        }

        let program_config = value
            .program_config
            .unwrap_or_else(|| ArrowProgramConfig {
                udf_dylibs: HashMap::new(),
            })
            .into();

        Ok(LogicalProgram {
            graph,
            program_config,
        })
    }
}

impl From<DylibUdfConfig> for ArrowDylibUdfConfig {
    fn from(from: DylibUdfConfig) -> Self {
        ArrowDylibUdfConfig {
            dylib_path: from.dylib_path,
            arg_types: from
                .arg_types
                .iter()
                .map(|t| {
                    ArrowType::try_from(t)
                        .expect("unsupported data type")
                        .encode_to_vec()
                })
                .collect(),
            return_type: ArrowType::try_from(&from.return_type)
                .expect("unsupported data type")
                .encode_to_vec(),
            aggregate: from.aggregate,
            is_async: from.is_async,
        }
    }
}

impl From<ArrowDylibUdfConfig> for DylibUdfConfig {
    fn from(from: ArrowDylibUdfConfig) -> Self {
        DylibUdfConfig {
            dylib_path: from.dylib_path,
            arg_types: from
                .arg_types
                .iter()
                .map(|t| {
                    DataType::try_from(
                        &ArrowType::decode(&mut t.as_slice()).expect("invalid arrow type"),
                    )
                    .expect("invalid arrow type")
                })
                .collect(),
            return_type: DataType::try_from(
                &ArrowType::decode(&mut from.return_type.as_slice()).unwrap(),
            )
            .expect("invalid arrow type"),
            aggregate: from.aggregate,
            is_async: from.is_async,
        }
    }
}

impl From<ProgramConfig> for ArrowProgramConfig {
    fn from(from: ProgramConfig) -> Self {
        ArrowProgramConfig {
            udf_dylibs: from
                .udf_dylibs
                .into_iter()
                .map(|(k, v)| (k, v.into()))
                .collect(),
        }
    }
}

impl From<ArrowProgramConfig> for ProgramConfig {
    fn from(from: ArrowProgramConfig) -> Self {
        ProgramConfig {
            udf_dylibs: from
                .udf_dylibs
                .into_iter()
                .map(|(k, v)| (k, v.into()))
                .collect(),
        }
    }
}

impl From<LogicalProgram> for ArrowProgram {
    fn from(value: LogicalProgram) -> Self {
        let graph = value.graph;
        let nodes = graph
            .node_indices()
            .map(|idx| {
                let node = graph.node_weight(idx).unwrap();
                api::ArrowNode {
                    node_index: idx.index() as i32,
                    node_id: node.operator_id.clone(),
                    parallelism: node.parallelism as u32,
                    description: node.description.clone(),
                    operator_name: node.operator_name.to_string(),
                    operator_config: node.operator_config.clone(),
                }
            })
            .collect();

        let edges = graph
            .edge_indices()
            .map(|idx| {
                let edge = graph.edge_weight(idx).unwrap();
                let (source, target) = graph.edge_endpoints(idx).unwrap();

                let edge_type: api::EdgeType = edge.edge_type.into();
                api::ArrowEdge {
                    source: source.index() as i32,
                    target: target.index() as i32,
                    schema: Some(edge.schema.clone().try_into().unwrap()),
                    edge_type: edge_type as i32,
                    projection: edge
                        .projection
                        .as_ref()
                        .map(|p| p.iter().map(|v| *v as u32).collect())
                        .unwrap_or(vec![]),
                }
            })
            .collect();

        api::ArrowProgram {
            nodes,
            edges,
            program_config: Some(value.program_config.into()),
        }
    }
}<|MERGE_RESOLUTION|>--- conflicted
+++ resolved
@@ -26,11 +26,7 @@
     ExpressionWatermark,
     ArrowValue,
     ArrowKey,
-<<<<<<< HEAD
-    ArrowAggregate,
     AsyncUdf,
-=======
->>>>>>> 042e4dfd
     Join,
     InstantJoin,
     WindowFunction,
@@ -250,6 +246,7 @@
 
         for t in self.graph.node_weights() {
             let feature = match &t.operator_name {
+                OperatorName::AsyncUdf => "async-udf".to_string(),
                 OperatorName::ExpressionWatermark
                 | OperatorName::ArrowValue
                 | OperatorName::ArrowKey => continue,
