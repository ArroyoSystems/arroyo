--- conflicted
+++ resolved
@@ -57,15 +57,10 @@
 use std::collections::HashSet;
 use std::fmt::Debug;
 
-<<<<<<< HEAD
-use crate::json::register_json_functions;
+use crate::json::{is_json_union, register_json_functions, serialize_outgoing_json};
 use crate::rewriters::{
     SinkInputRewriter, SourceMetadataVisitor, TimeWindowUdfChecker, UnnestRewriter,
 };
-=======
-use crate::json::{is_json_union, register_json_functions, serialize_outgoing_json};
-use crate::rewriters::{SourceMetadataVisitor, TimeWindowUdfChecker, UnnestRewriter};
->>>>>>> 40c94bbc
 
 use crate::udafs::EmptyUdaf;
 use arrow::compute::kernels::cast_utils::parse_interval_day_time;
@@ -600,7 +595,6 @@
     Ok(rewritten_plan.data)
 }
 
-<<<<<<< HEAD
 fn build_sink_inputs(extensions: &[LogicalPlan]) -> HashMap<NamedNode, Vec<LogicalPlan>> {
     let mut sink_inputs = HashMap::<NamedNode, Vec<LogicalPlan>>::new();
     for extension in extensions.iter() {
@@ -618,7 +612,8 @@
         }
     }
     sink_inputs
-=======
+}
+
 fn try_handle_set_variable(
     statement: &Statement,
     schema_provider: &mut ArroyoSchemaProvider,
@@ -664,7 +659,6 @@
     }
 
     Ok(false)
->>>>>>> 40c94bbc
 }
 
 pub async fn parse_and_get_arrow_program(
