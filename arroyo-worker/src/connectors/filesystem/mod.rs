use std::{
    collections::HashMap,
    fmt::{Debug, Formatter},
    marker::PhantomData,
    pin::Pin,
    sync::Arc,
    time::{Duration, Instant, SystemTime},
};

use anyhow::{bail, Result};
use arroyo_rpc::OperatorConfig;
use arroyo_storage::StorageProvider;
use async_trait::async_trait;
use bincode::{Decode, Encode};
use chrono::{DateTime, Utc};
use futures::{stream::FuturesUnordered, Future};
use futures::{stream::StreamExt, TryStreamExt};
use object_store::{multipart::PartId, path::Path, MultipartId};
use serde::{Deserialize, Serialize};
use tokio::sync::mpsc::{Receiver, Sender};
use tracing::warn;
use typify::import_types;
use uuid::Uuid;

import_types!(schema = "../connector-schemas/filesystem/table.json");

use arroyo_types::*;
pub mod arrow;
mod delta;
pub mod json;
pub mod local;
pub mod parquet;
pub mod single_file;
pub mod source;

use crate::SchemaData;

use self::{
    json::{JsonLocalWriter, JsonWriter, PassThrough},
    local::{LocalFileSystemWriter, LocalWriter},
    parquet::{FixedSizeRecordBatchBuilder, ParquetLocalWriter, RecordBatchBufferingWriter},
};

use super::two_phase_committer::{CommitStrategy, TwoPhaseCommitter, TwoPhaseCommitterOperator};

pub struct FileSystemSink<
    K: Key,
    T: Data + Sync,
    R: MultiPartWriter<InputType = T> + Send + 'static,
> {
    sender: Sender<FileSystemMessages<T>>,
    partitioner: Option<Box<dyn Fn(&Record<K, T>) -> String + Send>>,
    checkpoint_receiver: Receiver<CheckpointData<T>>,
    commit_strategy: CommitStrategy,
    _ts: PhantomData<(K, R)>,
}

pub type ParquetFileSystemSink<K, T, R> = FileSystemSink<
    K,
    T,
    BatchMultipartWriter<FixedSizeRecordBatchBuilder<R>, RecordBatchBufferingWriter<R>>,
>;

pub type JsonFileSystemSink<K, T> =
    FileSystemSink<K, T, BatchMultipartWriter<PassThrough<T>, JsonWriter<T>>>;

pub type LocalParquetFileSystemSink<K, T, R> = LocalFileSystemWriter<K, T, ParquetLocalWriter<R>>;

pub type LocalJsonFileSystemSink<K, T> = LocalFileSystemWriter<K, T, JsonLocalWriter>;

impl<K: Key, T: Data + Sync + SchemaData + Serialize, V: LocalWriter<T>>
    LocalFileSystemWriter<K, T, V>
{
    pub fn from_config(config_str: &str) -> TwoPhaseCommitterOperator<K, T, Self> {
        let config: OperatorConfig =
            serde_json::from_str(config_str).expect("Invalid config for FileSystemSink");
        let table: FileSystemTable =
            serde_json::from_value(config.table).expect("Invalid table config for FileSystemSink");
        let final_dir = match table.type_ {
            TableType::Sink {
                ref write_target, ..
            } => write_target.path.clone(),
            TableType::Source { .. } => {
                unreachable!("shouldn't be using local writer for source");
            }
        };
        let writer = LocalFileSystemWriter::new(final_dir, table);
        TwoPhaseCommitterOperator::new(writer)
    }
}

impl<
        K: Key,
        T: Data + Sync + SchemaData + Serialize,
        R: MultiPartWriter<InputType = T> + Send + 'static,
    > FileSystemSink<K, T, R>
{
    pub fn create_and_start(table: FileSystemTable) -> TwoPhaseCommitterOperator<K, T, Self> {
        let TableType::Sink {
            write_target,
            file_settings,
            format_settings: _,
        } = table.clone().type_
        else {
            unreachable!("multi-part writer can only be used as sink");
        };
        let (sender, receiver) = tokio::sync::mpsc::channel(10000);
        let (checkpoint_sender, checkpoint_receiver) = tokio::sync::mpsc::channel(10000);
        let commit_strategy = match file_settings.as_ref().unwrap().commit_style.unwrap() {
            CommitStyle::Direct => CommitStrategy::PerSubtask,
            CommitStyle::DeltaLake => CommitStrategy::PerOperator,
        };
        let partition_func = get_partitioner_from_file_settings(file_settings.unwrap());
        tokio::spawn(async move {
            let path: Path = StorageProvider::get_key(&write_target.path).unwrap().into();
            let provider = StorageProvider::for_url_with_options(
                &write_target.path,
                write_target.storage_options.clone(),
            )
            .await
            .unwrap();
            let mut writer = AsyncMultipartFileSystemWriter::<T, R>::new(
                path,
                Arc::new(provider),
                receiver,
                checkpoint_sender,
                table,
            );
            writer.run().await.unwrap();
        });

        TwoPhaseCommitterOperator::new(Self {
            sender,
            checkpoint_receiver,
            commit_strategy,
            partitioner: partition_func,
            _ts: PhantomData,
        })
    }

    pub fn from_config(config_str: &str) -> TwoPhaseCommitterOperator<K, T, Self> {
        let config: OperatorConfig =
            serde_json::from_str(config_str).expect("Invalid config for FileSystemSink");
        let table: FileSystemTable =
            serde_json::from_value(config.table).expect("Invalid table config for FileSystemSink");
        Self::create_and_start(table)
    }
}

fn get_partitioner_from_file_settings<K: Key, T: Data + Serialize>(
    file_settings: FileSettings,
) -> Option<Box<dyn Fn(&Record<K, T>) -> String + Send>> {
    let Some(partitions) = file_settings.partitioning else {
        return None;
    };
    match (
        partitions.time_partition_pattern,
        partitions.partition_fields.is_empty(),
    ) {
        (None, false) => Some(Box::new(move |record: &Record<K, T>| {
            partition_string_for_fields(&record.value, &partitions.partition_fields).unwrap()
        })),
        (None, true) => None,
        (Some(pattern), false) => Some(Box::new(move |record: &Record<K, T>| {
            let time_partition = formatted_time_from_timestamp(record.timestamp, &pattern);
            let field_partition =
                partition_string_for_fields(&record.value, &partitions.partition_fields).unwrap();
            format!("{}/{}", time_partition, field_partition)
        })),
        (Some(pattern), true) => Some(Box::new(move |record: &Record<K, T>| {
            formatted_time_from_timestamp(record.timestamp, &pattern)
        })),
    }
}

fn formatted_time_from_timestamp(timestamp: SystemTime, pattern: &str) -> String {
    let datetime: DateTime<Utc> = DateTime::from(timestamp);
    datetime.format(pattern).to_string()
}
fn partition_string_for_fields<T: Data + Serialize>(
    value: &T,
    partition_fields: &Vec<String>,
) -> Result<String> {
    let value = serde_json::to_value(value)?;
    let fields: Vec<_> = partition_fields
        .iter()
        .map(|field| {
            let field_value = value
                .get(field)
                .ok_or_else(|| anyhow::anyhow!("field {} not found in value {:?}", field, value))?;
            Ok(format!("{}={}", field, field_value))
        })
        .collect::<Result<_>>()?;
    Ok(fields.join("/"))
}

#[derive(Debug)]
enum FileSystemMessages<T: Data> {
    Data {
        value: T,
        time: SystemTime,
        partition: Option<String>,
    },
    Init {
        max_file_index: usize,
        subtask_id: usize,
        recovered_files: Vec<InProgressFileCheckpoint<T>>,
    },
    Checkpoint {
        subtask_id: usize,
        watermark: Option<SystemTime>,
        then_stop: bool,
    },
    FilesToFinish(Vec<FileToFinish>),
}

#[derive(Debug)]
enum CheckpointData<T: Data> {
    InProgressFileCheckpoint(InProgressFileCheckpoint<T>),
    Finished {
        max_file_index: usize,
        delta_version: i64,
    },
}

#[derive(Decode, Encode, Clone, PartialEq, Eq)]
struct InProgressFileCheckpoint<T: Data> {
    filename: String,
    partition: Option<String>,
    data: FileCheckpointData,
    buffered_data: Vec<T>,
    representative_timestamp: SystemTime,
    pushed_size: usize,
}

impl<T: Data> std::fmt::Debug for InProgressFileCheckpoint<T> {
    fn fmt(&self, f: &mut std::fmt::Formatter<'_>) -> std::fmt::Result {
        f.debug_struct("InProgressFileCheckpoint")
            .field("filename", &self.filename)
            .field("partition", &self.partition)
            .field("data", &self.data)
            .field("buffered_data_len", &self.buffered_data.len())
            .field("representative_timestamp", &self.representative_timestamp)
            .finish()
    }
}

#[derive(Decode, Encode, Clone, PartialEq, Eq)]
pub enum FileCheckpointData {
    Empty,
    MultiPartNotCreated {
        parts_to_add: Vec<Vec<u8>>,
        trailing_bytes: Option<Vec<u8>>,
    },
    MultiPartInFlight {
        multi_part_upload_id: String,
        in_flight_parts: Vec<InFlightPartCheckpoint>,
        trailing_bytes: Option<Vec<u8>>,
    },
    MultiPartWriterClosed {
        multi_part_upload_id: String,
        in_flight_parts: Vec<InFlightPartCheckpoint>,
    },
    MultiPartWriterUploadCompleted {
        multi_part_upload_id: String,
        completed_parts: Vec<String>,
    },
}

impl std::fmt::Debug for FileCheckpointData {
    fn fmt(&self, f: &mut std::fmt::Formatter<'_>) -> std::fmt::Result {
        match self {
            FileCheckpointData::Empty => write!(f, "Empty"),
            FileCheckpointData::MultiPartNotCreated {
                parts_to_add,
                trailing_bytes,
            } => {
                write!(f, "MultiPartNotCreated {{ parts_to_add: [")?;
                for part in parts_to_add {
                    write!(f, "{} bytes, ", part.len())?;
                }
                write!(f, "], trailing_bytes: ")?;
                if let Some(bytes) = trailing_bytes {
                    write!(f, "{} bytes", bytes.len())?;
                } else {
                    write!(f, "None")?;
                }
                write!(f, " }}")
            }
            FileCheckpointData::MultiPartInFlight {
                multi_part_upload_id,
                in_flight_parts,
                trailing_bytes,
            } => {
                write!(
                    f,
                    "MultiPartInFlight {{ multi_part_upload_id: {}, in_flight_parts: [",
                    multi_part_upload_id
                )?;
                for part in in_flight_parts {
                    match part {
                        InFlightPartCheckpoint::FinishedPart { content_id, .. } => {
                            write!(f, "FinishedPart {{ {} bytes }}, ", content_id.len())?
                        }
                        InFlightPartCheckpoint::InProgressPart { data, .. } => {
                            write!(f, "InProgressPart {{ {} bytes }}, ", data.len())?
                        }
                    }
                }
                write!(f, "], trailing_bytes: ")?;
                if let Some(bytes) = trailing_bytes {
                    write!(f, "{} bytes", bytes.len())?;
                } else {
                    write!(f, "None")?;
                }
                write!(f, " }}")
            }
            FileCheckpointData::MultiPartWriterClosed {
                multi_part_upload_id,
                in_flight_parts,
            } => {
                write!(
                    f,
                    "MultiPartWriterClosed {{ multi_part_upload_id: {}, in_flight_parts: [",
                    multi_part_upload_id
                )?;
                for part in in_flight_parts {
                    match part {
                        InFlightPartCheckpoint::FinishedPart { content_id, .. } => {
                            write!(f, "FinishedPart {{ {} bytes }}, ", content_id.len())?
                        }
                        InFlightPartCheckpoint::InProgressPart { data, .. } => {
                            write!(f, "InProgressPart {{ {} bytes }}, ", data.len())?
                        }
                    }
                }
                write!(f, "] }}")
            }
            FileCheckpointData::MultiPartWriterUploadCompleted {
                multi_part_upload_id,
                completed_parts,
            } => {
                write!(f, "MultiPartWriterUploadCompleted {{ multi_part_upload_id: {}, completed_parts: [", multi_part_upload_id)?;
                for part in completed_parts {
                    write!(f, "{} bytes, ", part.len())?;
                }
                write!(f, "] }}")
            }
        }
    }
}

#[derive(Debug, Decode, Encode, Clone, PartialEq, Eq)]
pub enum InFlightPartCheckpoint {
    FinishedPart { part: usize, content_id: String },
    InProgressPart { part: usize, data: Vec<u8> },
}

struct AsyncMultipartFileSystemWriter<T: Data + SchemaData + Sync, R: MultiPartWriter> {
    path: Path,
    active_writers: HashMap<Option<String>, String>,
    watermark: Option<SystemTime>,
    max_file_index: usize,
    subtask_id: usize,
    object_store: Arc<StorageProvider>,
    writers: HashMap<String, R>,
    receiver: Receiver<FileSystemMessages<T>>,
    checkpoint_sender: Sender<CheckpointData<T>>,
    futures: FuturesUnordered<BoxedTryFuture<MultipartCallbackWithName>>,
    files_to_finish: Vec<FileToFinish>,
    properties: FileSystemTable,
    rolling_policy: RollingPolicy,
    commit_state: CommitState,
    filenaming: Filenaming,
}

#[derive(Debug, Clone, Encode, Decode, PartialEq, Eq)]
pub enum CommitState {
    DeltaLake { last_version: i64 },
    VanillaParquet,
}

#[async_trait]
pub trait MultiPartWriter {
    type InputType: Data;
    fn new(
        object_store: Arc<StorageProvider>,
        path: Path,
        partition: Option<String>,
        config: &FileSystemTable,
    ) -> Self;

    fn name(&self) -> String;

    fn suffix() -> String;

    fn partition(&self) -> Option<String>;

    async fn insert_value(
        &mut self,
        value: Self::InputType,
        time: SystemTime,
    ) -> Result<Option<BoxedTryFuture<MultipartCallbackWithName>>>;

    fn handle_initialization(
        &mut self,
        multipart_id: String,
    ) -> Result<Vec<BoxedTryFuture<MultipartCallbackWithName>>>;

    fn handle_completed_part(
        &mut self,
        part_idx: usize,
        upload_part: PartId,
    ) -> Result<Option<FileToFinish>>;

    fn get_in_progress_checkpoint(&mut self) -> FileCheckpointData;

    fn currently_buffered_data(&mut self) -> Vec<Self::InputType>;

    fn close(&mut self) -> Result<Option<BoxedTryFuture<MultipartCallbackWithName>>>;

    fn stats(&self) -> Option<MultiPartWriterStats>;

    fn get_finished_file(&mut self) -> FileToFinish;
}

async fn from_checkpoint(
    path: &Path,
    partition: Option<String>,
    checkpoint_data: FileCheckpointData,
    mut pushed_size: usize,
    object_store: Arc<StorageProvider>,
) -> Result<Option<FileToFinish>> {
    let mut parts = vec![];
    let multipart_id = match checkpoint_data {
        FileCheckpointData::Empty => {
            return Ok(None);
        }
        FileCheckpointData::MultiPartNotCreated {
            parts_to_add,
            trailing_bytes,
        } => {
            let multipart_id = object_store
                .start_multipart(path)
                .await
                .expect("failed to create multipart upload");
            let mut parts = vec![];
            for (part_index, data) in parts_to_add.into_iter().enumerate() {
                pushed_size += data.len();
                let upload_part = object_store
                    .add_multipart(path, &multipart_id, part_index, data.into())
                    .await
                    .unwrap();
                parts.push(upload_part);
            }
            if let Some(trailing_bytes) = trailing_bytes {
                pushed_size += trailing_bytes.len();
                let upload_part = object_store
                    .add_multipart(path, &multipart_id, parts.len(), trailing_bytes.into())
                    .await?;
                parts.push(upload_part);
            }
            multipart_id
        }
        FileCheckpointData::MultiPartInFlight {
            multi_part_upload_id,
            in_flight_parts,
            trailing_bytes,
        } => {
            for data in in_flight_parts.into_iter() {
                match data {
                    InFlightPartCheckpoint::FinishedPart {
                        part: _,
                        content_id,
                    } => parts.push(PartId { content_id }),
                    InFlightPartCheckpoint::InProgressPart { part, data } => {
                        let upload_part = object_store
                            .add_multipart(path, &multi_part_upload_id, part, data.into())
                            .await
                            .unwrap();
                        parts.push(upload_part);
                    }
                }
            }
            if let Some(trailing_bytes) = trailing_bytes {
                pushed_size += trailing_bytes.len();
                let upload_part = object_store
                    .add_multipart(
                        path,
                        &multi_part_upload_id,
                        parts.len(),
                        trailing_bytes.into(),
                    )
                    .await?;
                parts.push(upload_part);
            }
            multi_part_upload_id
        }
        FileCheckpointData::MultiPartWriterClosed {
            multi_part_upload_id,
            in_flight_parts,
        } => {
            for (part_index, data) in in_flight_parts.into_iter().enumerate() {
                match data {
                    InFlightPartCheckpoint::FinishedPart {
                        part: _,
                        content_id,
                    } => parts.push(PartId { content_id }),
                    InFlightPartCheckpoint::InProgressPart { part: _, data } => {
                        let upload_part = object_store
                            .add_multipart(path, &multi_part_upload_id, part_index, data.into())
                            .await
                            .unwrap();
                        parts.push(upload_part);
                    }
                }
            }
            multi_part_upload_id
        }
        FileCheckpointData::MultiPartWriterUploadCompleted {
            multi_part_upload_id,
            completed_parts,
        } => {
            for content_id in completed_parts {
                parts.push(PartId { content_id })
            }
            multi_part_upload_id
        }
    };
    Ok(Some(FileToFinish {
        filename: path.to_string(),
        partition,
        multi_part_upload_id: multipart_id,
        completed_parts: parts.into_iter().map(|p| p.content_id).collect(),
        size: pushed_size,
    }))
}

#[derive(Debug, Clone, Encode, Decode, PartialEq, Eq)]
pub struct FileToFinish {
    filename: String,
    partition: Option<String>,
    multi_part_upload_id: String,
    completed_parts: Vec<String>,
    size: usize,
}

#[derive(Debug, Clone, Encode, Decode, PartialEq, Eq)]
pub struct FinishedFile {
    filename: String,
    partition: Option<String>,
    size: usize,
}

enum RollingPolicy {
    PartLimit(usize),
    SizeLimit(usize),
    InactivityDuration(Duration),
    RolloverDuration(Duration),
    WatermarkExpiration { pattern: String },
    AnyPolicy(Vec<RollingPolicy>),
}

impl RollingPolicy {
    fn should_roll(&self, stats: &MultiPartWriterStats, watermark: Option<SystemTime>) -> bool {
        match self {
            RollingPolicy::PartLimit(part_limit) => stats.parts_written >= *part_limit,
            RollingPolicy::SizeLimit(size_limit) => stats.bytes_written >= *size_limit,
            RollingPolicy::InactivityDuration(duration) => {
                stats.last_write_at.elapsed() >= *duration
            }
            RollingPolicy::RolloverDuration(duration) => {
                stats.first_write_at.elapsed() >= *duration
            }
            RollingPolicy::AnyPolicy(policies) => policies
                .iter()
                .any(|policy| policy.should_roll(stats, watermark)),
            RollingPolicy::WatermarkExpiration { pattern } => {
                let Some(watermark) = watermark else {
                    return false;
                };
                if watermark <= stats.representative_timestamp {
                    return false;
                }
                // if the watermark is greater than the representative and has a different string format,
                // then this partition is closed and should be rolled over.
                let datetime: DateTime<Utc> = DateTime::from(watermark);
                let formatted_time = datetime.format(&pattern).to_string();
                let representative_datetime: DateTime<Utc> =
                    DateTime::from(stats.representative_timestamp);
                let representative_formatted_time =
                    representative_datetime.format(&pattern).to_string();
                formatted_time != representative_formatted_time
            }
        }
    }

    fn from_file_settings(file_settings: &FileSettings) -> RollingPolicy {
        let mut policies = vec![];
        let part_size_limit = file_settings.max_parts.unwrap_or(1000) as usize;
        // this is a hard limit, so will always be present.
        policies.push(RollingPolicy::PartLimit(part_size_limit));
        if let Some(file_size_target) = file_settings.target_file_size {
            policies.push(RollingPolicy::SizeLimit(file_size_target as usize))
        }
        if let Some(inactivity_timeout) = file_settings
            .inactivity_rollover_seconds
            .map(|seconds| Duration::from_secs(seconds as u64))
        {
            policies.push(RollingPolicy::InactivityDuration(inactivity_timeout))
        }
        let rollover_timeout =
            Duration::from_secs(file_settings.rollover_seconds.unwrap_or(30) as u64);
        policies.push(RollingPolicy::RolloverDuration(rollover_timeout));
        if let Some(partitioning) = &file_settings.partitioning {
            if let Some(pattern) = &partitioning.time_partition_pattern {
                policies.push(RollingPolicy::WatermarkExpiration {
                    pattern: pattern.clone(),
                });
            }
        }
        RollingPolicy::AnyPolicy(policies)
    }
}

#[derive(Debug, Clone)]
pub struct MultiPartWriterStats {
    bytes_written: usize,
    parts_written: usize,
    last_write_at: Instant,
    first_write_at: Instant,
    representative_timestamp: SystemTime,
}

impl<T, R> AsyncMultipartFileSystemWriter<T, R>
where
    T: Data + SchemaData + std::marker::Sync,
    R: MultiPartWriter<InputType = T>,
{
    fn new(
        path: Path,
        object_store: Arc<StorageProvider>,
        receiver: Receiver<FileSystemMessages<T>>,
        checkpoint_sender: Sender<CheckpointData<T>>,
        writer_properties: FileSystemTable,
    ) -> Self {
        let file_settings = if let TableType::Sink {
            ref file_settings, ..
        } = writer_properties.type_
        {
            file_settings.as_ref().unwrap()
        } else {
            unreachable!("AsyncMultipartFileSystemWriter can only be used as a sink");
        };

        let commit_state = match file_settings.commit_style.unwrap() {
            CommitStyle::DeltaLake => CommitState::DeltaLake { last_version: -1 },
            CommitStyle::Direct => CommitState::VanillaParquet,
        };
<<<<<<< HEAD
        let filenaming = file_settings.filenaming.clone().unwrap();
=======
        let mut filenaming = writer_properties
            .file_settings
            .as_ref()
            .unwrap()
            .filenaming
            .clone()
            .unwrap();
        if filenaming.suffix.is_none() {
            filenaming.suffix = Some(R::suffix());
        }
>>>>>>> a9c7c1ff
        Self {
            path,
            active_writers: HashMap::new(),
            watermark: None,
            max_file_index: 0,
            subtask_id: 0,
            object_store,
            writers: HashMap::new(),
            receiver,
            checkpoint_sender,
            futures: FuturesUnordered::new(),
            files_to_finish: Vec::new(),
            rolling_policy: RollingPolicy::from_file_settings(file_settings),
            properties: writer_properties,
            commit_state,
            filenaming,
        }
    }

    fn add_part_to_finish(&mut self, file_to_finish: FileToFinish) {
        self.files_to_finish.push(file_to_finish);
    }

    async fn run(&mut self) -> Result<()> {
        let mut next_policy_check = tokio::time::Instant::now();
        loop {
            tokio::select! {
                Some(message) = self.receiver.recv() => {
                    match message {
                        FileSystemMessages::Data{value, time, partition} => {
                            if let Some(future) = self.get_or_insert_writer(&partition).insert_value(value, time).await? {
                                self.futures.push(future);
                            }
                        },
                        FileSystemMessages::Init {max_file_index, subtask_id, recovered_files } => {
                            self.max_file_index = max_file_index;
                            self.subtask_id = subtask_id;
                            for recovered_file in recovered_files {
                                if let Some(file_to_finish) = from_checkpoint(
                                     &Path::parse(&recovered_file.filename)?, recovered_file.partition.clone(), recovered_file.data, recovered_file.pushed_size, self.object_store.clone()).await? {
                                        self.add_part_to_finish(file_to_finish);
                                     }

                                for value in recovered_file.buffered_data {
                                    self.get_or_insert_writer(&recovered_file.partition).insert_value(value, SystemTime::now()).await?;
                                }
                            }
                        },
                        FileSystemMessages::Checkpoint { subtask_id, watermark, then_stop } => {
                            self.watermark = watermark;
                            self.flush_futures().await?;
                            if then_stop {
                                self.stop().await?;
                            }
                            self.take_checkpoint( subtask_id).await?;
                            let delta_version = self.delta_version();
                            self.checkpoint_sender.send({CheckpointData::Finished {  max_file_index: self.max_file_index,
                            delta_version}}).await?;
                        },
                        FileSystemMessages::FilesToFinish(files_to_finish) =>{
                            self.finish_files(files_to_finish).await?;
                        }
                    }
                }
                Some(result) = self.futures.next() => {
                    let MultipartCallbackWithName { callback, name } = result?;
                    self.process_callback(name, callback)?;
                }
                _ = tokio::time::sleep_until(next_policy_check) => {
                    next_policy_check = tokio::time::Instant::now() + Duration::from_millis(100);
                    let mut removed_partitions = vec![];
                    for (partition, filename) in &self.active_writers {
                            let writer = self.writers.get_mut(filename).unwrap();
                            if let Some(stats) = writer.stats() {
                            if self.rolling_policy.should_roll(&stats, self.watermark) {

                                if let Some(future) = writer.close()? {
                                self.futures.push(future);
                                    removed_partitions.push((partition.clone(), false));
                                } else {
                                    removed_partitions.push((partition.clone(), true));
                                }
                            }
                        }
                    }
                    if removed_partitions.len() > 0 {
                        self.max_file_index += 1;
                    }
                    for (partition, remove_writer) in removed_partitions {
                        let file = self.active_writers.remove(&partition).ok_or_else(|| anyhow::anyhow!("can't find writer {:?}", partition))?;
                        if remove_writer {
                            self.writers.remove(&file);
                        }
                    }
                }
                else => {
                    break;
                }
            }
        }
        Ok(())
    }

    fn get_or_insert_writer(&mut self, partition: &Option<String>) -> &mut R {
        if !self.active_writers.contains_key(partition) {
            let new_writer = self.new_writer(partition);
            self.active_writers
                .insert(partition.clone(), new_writer.name());
            self.writers.insert(new_writer.name(), new_writer);
        }
        self.writers
            .get_mut(self.active_writers.get(partition).unwrap())
            .unwrap()
    }

    fn new_writer(&mut self, partition: &Option<String>) -> R {
        let filename_strategy = match self.filenaming.strategy {
            Some(FilenameStrategy::Uuid) => FilenameStrategy::Uuid,
            Some(FilenameStrategy::Serial) => FilenameStrategy::Serial,
            None => FilenameStrategy::Serial,
        };

        // TODO: File suffix

        // This forms the base for naming files depending on strategy
        let filename_base = if filename_strategy == FilenameStrategy::Uuid {
            Uuid::new_v4().to_string()
        } else {
            format!("{:>05}-{:>03}", self.max_file_index, self.subtask_id)
        };
        let filename = add_suffix_prefix(
            filename_base,
            self.filenaming.prefix.as_ref(),
            self.filenaming.suffix.as_ref().unwrap(),
        );

        let path = match partition {
            Some(sub_bucket) => format!("{}/{}/{}", self.path, sub_bucket, filename),
            None => format!("{}/{}", self.path, filename),
        };
        R::new(
            self.object_store.clone(),
            path.into(),
            partition.clone(),
            &self.properties,
        )
    }

    async fn flush_futures(&mut self) -> Result<()> {
        while let Some(MultipartCallbackWithName { callback, name }) =
            self.futures.try_next().await?
        {
            self.process_callback(name, callback)?;
        }
        Ok(())
    }

    fn process_callback(&mut self, name: String, callback: MultipartCallback) -> Result<()> {
        let writer = self.writers.get_mut(&name).ok_or_else(|| {
            anyhow::anyhow!("missing writer {} for callback {:?}", name, callback)
        })?;
        match callback {
            MultipartCallback::InitializedMultipart { multipart_id } => {
                self.futures
                    .extend(writer.handle_initialization(multipart_id)?);
                Ok(())
            }
            MultipartCallback::CompletedPart {
                part_idx,
                upload_part,
            } => {
                if let Some(file_to_write) = writer.handle_completed_part(part_idx, upload_part)? {
                    // need the file to finish to be checkpointed first.
                    self.add_part_to_finish(file_to_write);
                    self.writers.remove(&name);
                }
                Ok(())
            }
            MultipartCallback::UploadsFinished => {
                let file_to_write = writer.get_finished_file();
                self.add_part_to_finish(file_to_write);
                self.writers.remove(&name);
                Ok(())
            }
        }
    }

    async fn finish_files(&mut self, files_to_finish: Vec<FileToFinish>) -> Result<()> {
        let mut finished_files: Vec<FinishedFile> = vec![];
        for file_to_finish in files_to_finish {
            if let Some(file) = self.finish_file(file_to_finish).await? {
                finished_files.push(file);
            }
        }
        if let CommitState::DeltaLake { last_version } = self.commit_state {
            if let Some(new_version) = delta::commit_files_to_delta(
                finished_files,
                self.path.clone(),
                self.object_store.clone(),
                last_version,
                T::schema(),
            )
            .await?
            {
                self.commit_state = CommitState::DeltaLake {
                    last_version: new_version,
                };
            }
        }
        let finished_message = CheckpointData::Finished {
            max_file_index: self.max_file_index,
            delta_version: self.delta_version(),
        };
        self.checkpoint_sender.send(finished_message).await?;
        Ok(())
    }

    fn delta_version(&mut self) -> i64 {
        match self.commit_state {
            CommitState::DeltaLake { last_version } => last_version,
            CommitState::VanillaParquet => 0,
        }
    }

    async fn finish_file(&mut self, file_to_finish: FileToFinish) -> Result<Option<FinishedFile>> {
        let FileToFinish {
            filename,
            partition,
            multi_part_upload_id,
            completed_parts,
            size,
        } = file_to_finish;
        if completed_parts.len() == 0 {
            warn!("no parts to finish for file {}", filename);
            return Ok(None);
        }

        let parts: Vec<_> = completed_parts
            .into_iter()
            .map(|content_id| PartId {
                content_id: content_id.clone(),
            })
            .collect();
        let location = Path::parse(&filename)?;
        match self
            .object_store
            .close_multipart(&location, &multi_part_upload_id, parts)
            .await
        {
            Ok(_) => Ok(Some(FinishedFile {
                filename,
                partition,
                size,
            })),
            Err(err) => {
                warn!(
                    "when attempting to complete {}, received an error: {}",
                    filename, err
                );
                // check if the file is already there with the correct size.
                let contents = self.object_store.get(&filename).await?;
                if contents.len() == size {
                    Ok(Some(FinishedFile {
                        filename,
                        partition,
                        size,
                    }))
                } else {
                    bail!(
                        "file written to {} should have length of {}, not {}",
                        filename,
                        size,
                        contents.len()
                    );
                }
            }
        }
    }

    async fn stop(&mut self) -> Result<()> {
        for (_partition, filename) in &self.active_writers {
            let writer = self.writers.get_mut(filename).unwrap();
            let close_future: Option<BoxedTryFuture<MultipartCallbackWithName>> = writer.close()?;
            if let Some(future) = close_future {
                self.futures.push(future);
            } else {
                self.writers.remove(filename);
            }
        }
        self.active_writers.clear();
        while let Some(result) = self.futures.next().await {
            let MultipartCallbackWithName { callback, name } = result?;
            self.process_callback(name, callback)?;
        }
        Ok(())
    }

    async fn take_checkpoint(&mut self, _subtask_id: usize) -> Result<()> {
        for (filename, writer) in self.writers.iter_mut() {
            let data = writer.get_in_progress_checkpoint();
            let buffered_data = writer.currently_buffered_data();
            let in_progress_checkpoint =
                CheckpointData::InProgressFileCheckpoint(InProgressFileCheckpoint {
                    filename: filename.clone(),
                    partition: writer.partition(),
                    data,
                    buffered_data,
                    representative_timestamp: writer
                        .stats()
                        .as_ref()
                        .unwrap()
                        .representative_timestamp,
                    pushed_size: writer.stats().as_ref().unwrap().bytes_written,
                });
            self.checkpoint_sender.send(in_progress_checkpoint).await?;
        }
        for file_to_finish in &self.files_to_finish {
            self.checkpoint_sender
                .send(CheckpointData::InProgressFileCheckpoint(
                    InProgressFileCheckpoint {
                        filename: file_to_finish.filename.clone(),
                        partition: file_to_finish.partition.clone(),
                        data: FileCheckpointData::MultiPartWriterUploadCompleted {
                            multi_part_upload_id: file_to_finish.multi_part_upload_id.clone(),
                            completed_parts: file_to_finish.completed_parts.clone(),
                        },
                        buffered_data: vec![],
                        // TODO: this is only needed if there is buffered data, so this is a dummy value
                        representative_timestamp: SystemTime::now(),
                        pushed_size: file_to_finish.size,
                    },
                ))
                .await?;
        }
        self.files_to_finish.clear();
        Ok(())
    }
}

type BoxedTryFuture<T> = Pin<Box<dyn Future<Output = Result<T>> + Send>>;

struct MultipartManager {
    object_store: Arc<StorageProvider>,
    location: Path,
    partition: Option<String>,
    multipart_id: Option<MultipartId>,
    pushed_parts: Vec<PartIdOrBufferedData>,
    uploaded_parts: usize,
    pushed_size: usize,
    parts_to_add: Vec<PartToUpload>,
    closed: bool,
}

impl MultipartManager {
    fn new(object_store: Arc<StorageProvider>, location: Path, partition: Option<String>) -> Self {
        Self {
            object_store,
            location,
            partition,
            multipart_id: None,
            pushed_parts: vec![],
            uploaded_parts: 0,
            pushed_size: 0,
            parts_to_add: vec![],
            closed: false,
        }
    }

    fn name(&self) -> String {
        self.location.to_string()
    }

    fn write_next_part(
        &mut self,
        data: Vec<u8>,
    ) -> Result<Option<BoxedTryFuture<MultipartCallbackWithName>>> {
        match &self.multipart_id {
            Some(_multipart_id) => Ok(Some(self.get_part_upload_future(PartToUpload {
                part_index: self.pushed_parts.len(),
                byte_data: data,
            })?)),
            None => {
                let is_first_part = self.parts_to_add.is_empty();
                self.parts_to_add.push(PartToUpload {
                    byte_data: data,
                    part_index: self.parts_to_add.len(),
                });
                if is_first_part {
                    // start a new multipart upload
                    Ok(Some(self.get_initialize_multipart_future()?))
                } else {
                    Ok(None)
                }
            }
        }
    }
    // Future for uploading a part of a multipart upload.
    // Argument is either from a newly flushed part or from parts_to_add.
    fn get_part_upload_future(
        &mut self,
        part_to_upload: PartToUpload,
    ) -> Result<BoxedTryFuture<MultipartCallbackWithName>> {
        self.pushed_parts.push(PartIdOrBufferedData::BufferedData {
            // TODO: use Bytes to avoid clone
            data: part_to_upload.byte_data.clone(),
        });
        self.pushed_size += part_to_upload.byte_data.len();
        let location = self.location.clone();
        let multipart_id = self
            .multipart_id
            .clone()
            .ok_or_else(|| anyhow::anyhow!("missing multipart id"))?;
        let object_store = self.object_store.clone();
        Ok(Box::pin(async move {
            let upload_part = object_store
                .add_multipart(
                    &location,
                    &multipart_id,
                    part_to_upload.part_index,
                    part_to_upload.byte_data.into(),
                )
                .await?;
            Ok(MultipartCallbackWithName {
                name: location.to_string(),
                callback: MultipartCallback::CompletedPart {
                    part_idx: part_to_upload.part_index,
                    upload_part,
                },
            })
        }))
    }

    fn get_initialize_multipart_future(
        &mut self,
    ) -> Result<BoxedTryFuture<MultipartCallbackWithName>> {
        let object_store = self.object_store.clone();
        let location = self.location.clone();
        Ok(Box::pin(async move {
            let multipart_id = object_store.start_multipart(&location).await?;
            Ok(MultipartCallbackWithName {
                name: location.to_string(),
                callback: MultipartCallback::InitializedMultipart { multipart_id },
            })
        }))
    }

    fn handle_initialization(
        &mut self,
        multipart_id: String,
    ) -> Result<Vec<BoxedTryFuture<MultipartCallbackWithName>>> {
        // for each part in parts_to_add, start a new part upload
        self.multipart_id = Some(multipart_id);
        std::mem::take(&mut self.parts_to_add)
            .into_iter()
            .map(|part_to_upload| self.get_part_upload_future(part_to_upload))
            .collect::<Result<Vec<_>>>()
    }

    fn handle_completed_part(
        &mut self,
        part_idx: usize,
        upload_part: PartId,
    ) -> Result<Option<FileToFinish>> {
        self.pushed_parts[part_idx] = PartIdOrBufferedData::PartId(upload_part);
        self.uploaded_parts += 1;

        if !self.all_uploads_finished() {
            Ok(None)
        } else {
            Ok(Some(FileToFinish {
                filename: self.name(),
                partition: self.partition.clone(),
                multi_part_upload_id: self
                    .multipart_id
                    .as_ref()
                    .ok_or_else(|| anyhow::anyhow!("need multipart id to complete"))?
                    .clone(),
                completed_parts: self
                    .pushed_parts
                    .iter()
                    .map(|part| match part {
                        PartIdOrBufferedData::PartId(upload_part) => {
                            Ok(upload_part.content_id.clone())
                        }
                        PartIdOrBufferedData::BufferedData { .. } => {
                            bail!("unfinished part in get_complete_multipart_future")
                        }
                    })
                    .collect::<Result<Vec<_>>>()?,
                size: self.pushed_size,
            }))
        }
    }
    fn all_uploads_finished(&self) -> bool {
        self.closed && self.uploaded_parts == self.pushed_parts.len()
    }

    fn get_closed_file_checkpoint_data(&mut self) -> FileCheckpointData {
        if !self.closed {
            unreachable!("get_closed_file_checkpoint_data called on open file");
        }
        let Some(ref multipart_id) = self.multipart_id else {
            if self.pushed_size == 0 {
                return FileCheckpointData::Empty;
            } else {
                return FileCheckpointData::MultiPartNotCreated {
                    parts_to_add: self
                        .parts_to_add
                        .iter()
                        .map(|val| val.byte_data.clone())
                        .collect(),
                    trailing_bytes: None,
                };
            }
        };
        if self.all_uploads_finished() {
            return FileCheckpointData::MultiPartWriterUploadCompleted {
                multi_part_upload_id: multipart_id.clone(),
                completed_parts: self
                    .pushed_parts
                    .iter()
                    .map(|val| match val {
                        PartIdOrBufferedData::PartId(upload_part) => upload_part.content_id.clone(),
                        PartIdOrBufferedData::BufferedData { .. } => {
                            unreachable!("unfinished part in get_closed_file_checkpoint_data")
                        }
                    })
                    .collect(),
            };
        } else {
            let in_flight_parts = self
                .pushed_parts
                .iter()
                .enumerate()
                .map(|(part_index, part)| match part {
                    PartIdOrBufferedData::PartId(upload_part) => {
                        InFlightPartCheckpoint::FinishedPart {
                            part: part_index,
                            content_id: upload_part.content_id.clone(),
                        }
                    }
                    PartIdOrBufferedData::BufferedData { data } => {
                        InFlightPartCheckpoint::InProgressPart {
                            part: part_index,
                            data: data.clone(),
                        }
                    }
                })
                .collect();
            FileCheckpointData::MultiPartWriterClosed {
                multi_part_upload_id: multipart_id.clone(),
                in_flight_parts,
            }
        }
    }

    fn get_in_progress_checkpoint(
        &mut self,
        trailing_bytes: Option<Vec<u8>>,
    ) -> FileCheckpointData {
        if self.closed {
            unreachable!("get_in_progress_checkpoint called on closed file");
        }
        if self.multipart_id.is_none() {
            return FileCheckpointData::MultiPartNotCreated {
                parts_to_add: self
                    .parts_to_add
                    .iter()
                    .map(|val| val.byte_data.clone())
                    .collect(),
                trailing_bytes,
            };
        }
        let multi_part_id = self.multipart_id.as_ref().unwrap().clone();
        let in_flight_parts = self
            .pushed_parts
            .iter()
            .enumerate()
            .map(|(part_index, part)| match part {
                PartIdOrBufferedData::PartId(upload_part) => InFlightPartCheckpoint::FinishedPart {
                    part: part_index,
                    content_id: upload_part.content_id.clone(),
                },
                PartIdOrBufferedData::BufferedData { data } => {
                    InFlightPartCheckpoint::InProgressPart {
                        part: part_index,
                        data: data.clone(),
                    }
                }
            })
            .collect();
        FileCheckpointData::MultiPartInFlight {
            multi_part_upload_id: multi_part_id,
            in_flight_parts,
            trailing_bytes,
        }
    }

    fn get_finished_file(&mut self) -> FileToFinish {
        if !self.closed {
            unreachable!("get_finished_file called on open file");
        }
        FileToFinish {
            filename: self.name(),
            partition: self.partition.clone(),
            multi_part_upload_id: self
                .multipart_id
                .as_ref()
                .expect("finished files should have a multipart ID")
                .clone(),
            completed_parts: self
                .pushed_parts
                .iter()
                .map(|part| match part {
                    PartIdOrBufferedData::PartId(upload_part) => upload_part.content_id.clone(),
                    PartIdOrBufferedData::BufferedData { .. } => {
                        unreachable!("unfinished part in get_finished_file")
                    }
                })
                .collect(),
            size: self.pushed_size,
        }
    }
}

pub trait BatchBuilder: Send {
    type InputType: Data;
    type BatchData;
    fn new(config: &FileSystemTable) -> Self;
    fn insert(&mut self, value: Self::InputType) -> Option<Self::BatchData>;
    fn buffered_inputs(&self) -> Vec<Self::InputType>;
    fn flush_buffer(&mut self) -> Self::BatchData;
}

pub trait BatchBufferingWriter: Send {
    type BatchData;
    fn new(config: &FileSystemTable) -> Self;
    fn suffix() -> String;
    fn add_batch_data(&mut self, data: Self::BatchData) -> Option<Vec<u8>>;
    fn buffer_length(&self) -> usize;
    fn evict_current_buffer(&mut self) -> Vec<u8>;
    fn get_trailing_bytes_for_checkpoint(&mut self) -> Option<Vec<u8>>;
    fn close(&mut self, final_batch: Option<Self::BatchData>) -> Option<Vec<u8>>;
}
pub struct BatchMultipartWriter<
    BB: BatchBuilder,
    BBW: BatchBufferingWriter<BatchData = BB::BatchData>,
> {
    batch_builder: BB,
    batch_buffering_writer: BBW,
    multipart_manager: MultipartManager,
    stats: Option<MultiPartWriterStats>,
}
#[async_trait]
impl<BB: BatchBuilder, BBW: BatchBufferingWriter<BatchData = BB::BatchData>> MultiPartWriter
    for BatchMultipartWriter<BB, BBW>
{
    type InputType = BB::InputType;

    fn new(
        object_store: Arc<StorageProvider>,
        path: Path,
        partition: Option<String>,
        config: &FileSystemTable,
    ) -> Self {
        let batch_builder = BB::new(config);
        let batch_buffering_writer = BBW::new(config);
        Self {
            batch_builder,
            batch_buffering_writer,
            multipart_manager: MultipartManager::new(object_store, path, partition),
            stats: None,
        }
    }

    fn name(&self) -> String {
        self.multipart_manager.name()
    }

    fn suffix() -> String {
        BBW::suffix()
    }

    fn partition(&self) -> Option<String> {
        self.multipart_manager.partition.clone()
    }

    async fn insert_value(
        &mut self,
        value: Self::InputType,
        time: SystemTime,
    ) -> Result<Option<BoxedTryFuture<MultipartCallbackWithName>>> {
        if self.stats.is_none() {
            self.stats = Some(MultiPartWriterStats {
                bytes_written: 0,
                parts_written: 0,
                last_write_at: Instant::now(),
                first_write_at: Instant::now(),
                representative_timestamp: time,
            });
        }
        let stats = self.stats.as_mut().unwrap();
        stats.last_write_at = Instant::now();

        if let Some(batch) = self.batch_builder.insert(value.clone()) {
            let prev_size = self.batch_buffering_writer.buffer_length();
            if let Some(bytes) = self.batch_buffering_writer.add_batch_data(batch) {
                stats.bytes_written += bytes.len() - prev_size;
                stats.parts_written += 1;
                self.multipart_manager.write_next_part(bytes)
            } else {
                stats.bytes_written += self.batch_buffering_writer.buffer_length() - prev_size;
                Ok(None)
            }
        } else {
            Ok(None)
        }
    }

    fn handle_initialization(
        &mut self,
        multipart_id: String,
    ) -> Result<Vec<BoxedTryFuture<MultipartCallbackWithName>>> {
        self.multipart_manager.handle_initialization(multipart_id)
    }

    fn handle_completed_part(
        &mut self,
        part_idx: usize,
        upload_part: PartId,
    ) -> Result<Option<FileToFinish>> {
        self.multipart_manager
            .handle_completed_part(part_idx, upload_part)
    }

    fn get_in_progress_checkpoint(&mut self) -> FileCheckpointData {
        if self.multipart_manager.closed {
            self.multipart_manager.get_closed_file_checkpoint_data()
        } else {
            self.multipart_manager.get_in_progress_checkpoint(
                self.batch_buffering_writer
                    .get_trailing_bytes_for_checkpoint(),
            )
        }
    }

    fn currently_buffered_data(&mut self) -> Vec<Self::InputType> {
        self.batch_builder.buffered_inputs()
    }

    fn close(&mut self) -> Result<Option<BoxedTryFuture<MultipartCallbackWithName>>> {
        self.multipart_manager.closed = true;
        self.write_closing_multipart()
    }

    fn stats(&self) -> Option<MultiPartWriterStats> {
        self.stats.clone()
    }

    fn get_finished_file(&mut self) -> FileToFinish {
        self.multipart_manager.get_finished_file()
    }
}

impl<BB: BatchBuilder, BBW: BatchBufferingWriter<BatchData = BB::BatchData>>
    BatchMultipartWriter<BB, BBW>
{
    fn write_closing_multipart(
        &mut self,
    ) -> Result<Option<BoxedTryFuture<MultipartCallbackWithName>>> {
        self.multipart_manager.closed = true;
        let final_batch = if !self.batch_builder.buffered_inputs().is_empty() {
            Some(self.batch_builder.flush_buffer())
        } else {
            None
        };
        if let Some(bytes) = self.batch_buffering_writer.close(final_batch) {
            self.multipart_manager.write_next_part(bytes)
        } else if self.multipart_manager.all_uploads_finished() {
            // Return a finished file future
            let name = self.multipart_manager.name();
            Ok(Some(Box::pin(async move {
                Ok(MultipartCallbackWithName {
                    name,
                    callback: MultipartCallback::UploadsFinished,
                })
            })))
        } else {
            Ok(None)
        }
    }
}

struct PartToUpload {
    part_index: usize,
    byte_data: Vec<u8>,
}

#[derive(Debug)]
enum PartIdOrBufferedData {
    PartId(PartId),
    BufferedData { data: Vec<u8> },
}

pub struct MultipartCallbackWithName {
    callback: MultipartCallback,
    name: String,
}

pub enum MultipartCallback {
    InitializedMultipart {
        multipart_id: MultipartId,
    },
    CompletedPart {
        part_idx: usize,
        upload_part: PartId,
    },
    UploadsFinished,
}

impl Debug for MultipartCallback {
    fn fmt(&self, f: &mut Formatter<'_>) -> std::fmt::Result {
        match self {
            MultipartCallback::InitializedMultipart { .. } => {
                write!(f, "MultipartCallback::InitializedMultipart")
            }
            MultipartCallback::CompletedPart { part_idx, .. } => {
                write!(f, "MultipartCallback::CompletedPart({})", part_idx)
            }
            MultipartCallback::UploadsFinished => write!(f, "MultipartCallback::UploadsFinished"),
        }
    }
}

#[derive(Debug, Decode, Encode, Clone, PartialEq, Eq)]
pub struct FileSystemDataRecovery<T: Data> {
    next_file_index: usize,
    active_files: Vec<InProgressFileCheckpoint<T>>,
    delta_version: i64,
}

#[async_trait]
impl<K: Key, T: Data + Sync, R: MultiPartWriter<InputType = T> + Send + 'static>
    TwoPhaseCommitter<K, T> for FileSystemSink<K, T, R>
{
    type DataRecovery = FileSystemDataRecovery<T>;

    type PreCommit = FileToFinish;

    fn name(&self) -> String {
        "filesystem_sink".to_string()
    }

    fn commit_strategy(&self) -> CommitStrategy {
        self.commit_strategy
    }

    async fn init(
        &mut self,
        task_info: &TaskInfo,
        data_recovery: Vec<Self::DataRecovery>,
    ) -> Result<()> {
        let mut max_file_index = 0;
        let mut recovered_files = Vec::new();
        for file_system_data_recovery in data_recovery {
            max_file_index = max_file_index.max(file_system_data_recovery.next_file_index);
            // task 0 is responsible for recovering all files.
            // This is because the number of subtasks may have changed.
            // Recovering should be reasonably fast since it is just finishing in-flight uploads.
            if task_info.task_index == 0 {
                recovered_files.extend(file_system_data_recovery.active_files.into_iter());
            }
        }
        self.sender
            .send(FileSystemMessages::Init {
                max_file_index,
                subtask_id: task_info.task_index,
                recovered_files,
            })
            .await?;
        Ok(())
    }

    async fn insert_record(&mut self, record: &Record<K, T>) -> Result<()> {
        let partition = self
            .partitioner
            .as_ref()
            .map(|partition_fn| partition_fn(record));
        let value = record.value.clone();

        self.sender
            .send(FileSystemMessages::Data {
                value,
                time: record.timestamp,
                partition,
            })
            .await?;
        Ok(())
    }

    async fn commit(
        &mut self,
        _task_info: &TaskInfo,
        pre_commit: Vec<Self::PreCommit>,
    ) -> Result<()> {
        self.sender
            .send(FileSystemMessages::FilesToFinish(pre_commit))
            .await?;
        // loop over checkpoint receiver until finished received
        while let Some(checkpoint_message) = self.checkpoint_receiver.recv().await {
            match checkpoint_message {
                CheckpointData::Finished {
                    max_file_index: _,
                    delta_version: _,
                } => return Ok(()),
                _ => {
                    bail!("unexpected checkpoint message")
                }
            }
        }
        bail!("checkpoint receiver closed unexpectedly")
    }

    async fn checkpoint(
        &mut self,
        task_info: &TaskInfo,
        watermark: Option<SystemTime>,
        stopping: bool,
    ) -> Result<(Self::DataRecovery, HashMap<String, Self::PreCommit>)> {
        self.sender
            .send(FileSystemMessages::Checkpoint {
                subtask_id: task_info.task_index,
                watermark,
                then_stop: stopping,
            })
            .await?;
        let mut pre_commit_messages = HashMap::new();
        let mut active_files = Vec::new();
        while let Some(checkpoint_message) = self.checkpoint_receiver.recv().await {
            match checkpoint_message {
                CheckpointData::Finished {
                    max_file_index,
                    delta_version,
                } => {
                    return Ok((
                        FileSystemDataRecovery {
                            next_file_index: max_file_index + 1,
                            active_files,
                            delta_version,
                        },
                        pre_commit_messages,
                    ))
                }
                CheckpointData::InProgressFileCheckpoint(InProgressFileCheckpoint {
                    filename,
                    partition,
                    data,
                    buffered_data,
                    representative_timestamp,
                    pushed_size,
                }) => {
                    if let FileCheckpointData::MultiPartWriterUploadCompleted {
                        multi_part_upload_id,
                        completed_parts,
                    } = data
                    {
                        pre_commit_messages.insert(
                            filename.clone(),
                            FileToFinish {
                                filename,
                                partition,
                                multi_part_upload_id,
                                completed_parts,
                                size: pushed_size,
                            },
                        );
                    } else {
                        active_files.push(InProgressFileCheckpoint {
                            filename,
                            partition,
                            data,
                            buffered_data,
                            representative_timestamp,
                            pushed_size,
                        })
                    }
                }
            }
        }
        bail!("checkpoint receiver closed unexpectedly")
    }
}

pub(crate) fn add_suffix_prefix(
    filename: String,
    prefix: Option<&String>,
    suffix: &String,
) -> String {
    match prefix {
        None => format!("{}.{}", filename, suffix),
        Some(prefix) => format!("{}-{}.{}", prefix, filename, suffix),
    }
}<|MERGE_RESOLUTION|>--- conflicted
+++ resolved
@@ -657,20 +657,11 @@
             CommitStyle::DeltaLake => CommitState::DeltaLake { last_version: -1 },
             CommitStyle::Direct => CommitState::VanillaParquet,
         };
-<<<<<<< HEAD
-        let filenaming = file_settings.filenaming.clone().unwrap();
-=======
-        let mut filenaming = writer_properties
-            .file_settings
-            .as_ref()
-            .unwrap()
-            .filenaming
-            .clone()
-            .unwrap();
+        let mut filenaming = file_settings.filenaming.clone().unwrap();
         if filenaming.suffix.is_none() {
             filenaming.suffix = Some(R::suffix());
         }
->>>>>>> a9c7c1ff
+
         Self {
             path,
             active_writers: HashMap::new(),
