--- conflicted
+++ resolved
@@ -20,13 +20,8 @@
 use anyhow::{bail, Result};
 
 use super::{
-<<<<<<< HEAD
-    delta, get_partitioner_from_file_settings, CommitState, CommitStyle, FileSystemTable,
-    FilenameStrategy, Filenaming, MultiPartWriterStats, RollingPolicy, TableType,
-=======
-    add_suffix_prefix, delta, get_partitioner_from_table, CommitState, CommitStyle,
-    FileSystemTable, FilenameStrategy, Filenaming, MultiPartWriterStats, RollingPolicy,
->>>>>>> a9c7c1ff
+    add_suffix_prefix, delta, get_partitioner_from_file_settings, CommitState, CommitStyle,
+    FileSystemTable, FilenameStrategy, Filenaming, MultiPartWriterStats, RollingPolicy, TableType,
 };
 
 pub struct LocalFileSystemWriter<K: Key, D: Data + Sync, V: LocalWriter<D>> {
@@ -63,19 +58,10 @@
             CommitStyle::Direct => CommitState::VanillaParquet,
         };
 
-<<<<<<< HEAD
-        let filenaming = file_settings.clone().unwrap().filenaming.unwrap();
-=======
-        let mut filenaming = table_properties
-            .file_settings
-            .clone()
-            .unwrap()
-            .filenaming
-            .unwrap();
+        let mut filenaming = file_settings.clone().unwrap().filenaming.unwrap();
         if filenaming.suffix.is_none() {
             filenaming.suffix = Some(V::file_suffix().to_string());
         }
->>>>>>> a9c7c1ff
 
         Self {
             writers: HashMap::new(),
