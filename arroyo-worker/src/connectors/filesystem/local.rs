use std::{
    collections::HashMap, fs::create_dir_all, marker::PhantomData, path::Path, sync::Arc,
    time::SystemTime,
};

use arroyo_storage::StorageProvider;
use arroyo_types::{Data, Key, Record, TaskInfo};
use async_trait::async_trait;
use bincode::{Decode, Encode};
use serde::Serialize;
use tokio::{fs::OpenOptions, io::AsyncWriteExt};
use tracing::info;

use crate::{
    connectors::{filesystem::FinishedFile, two_phase_committer::TwoPhaseCommitter},
    SchemaData,
};

use anyhow::{bail, Result};

use super::{
<<<<<<< HEAD
    get_partitioner_from_table, FileSystemTable, MultiPartWriterStats, RollingPolicy, TableType,
=======
    delta, get_partitioner_from_table, CommitState, CommitStyle, FileSystemTable,
    MultiPartWriterStats, RollingPolicy,
>>>>>>> b8c0d002
};

pub struct LocalFileSystemWriter<K: Key, D: Data + Sync, V: LocalWriter<D>> {
    // writer to a local tmp file
    writers: HashMap<Option<String>, V>,
    tmp_dir: String,
    final_dir: String,
    next_file_index: usize,
    subtask_id: usize,
    partitioner: Option<Box<dyn Fn(&Record<K, D>) -> String + Send>>,
    finished_files: Vec<FilePreCommit>,
    rolling_policy: RollingPolicy,
    table_properties: FileSystemTable,
    commit_state: CommitState,
    phantom: PhantomData<(K, D)>,
}

impl<K: Key, D: Data + Sync + Serialize, V: LocalWriter<D>> LocalFileSystemWriter<K, D, V> {
    pub fn new(final_dir: String, table_properties: FileSystemTable) -> Self {
        // TODO: explore configuration options here
        let tmp_dir = format!("{}/__in_progress", final_dir);
        // make sure final_dir and tmp_dir exists
        create_dir_all(&tmp_dir).unwrap();

<<<<<<< HEAD
        let TableType::Sink {
            ref file_settings, ..
        } = table_properties.type_
        else {
            unreachable!("LocalFileSystemWriter can only be used as a sink")
=======
        let commit_state = match table_properties
            .file_settings
            .as_ref()
            .unwrap()
            .commit_style
            .unwrap()
        {
            CommitStyle::DeltaLake => CommitState::DeltaLake { last_version: -1 },
            CommitStyle::Direct => CommitState::VanillaParquet,
>>>>>>> b8c0d002
        };

        Self {
            writers: HashMap::new(),
            tmp_dir,
            final_dir,
            next_file_index: 0,
            subtask_id: 0,
            partitioner: get_partitioner_from_table(&table_properties),
            finished_files: Vec::new(),
            rolling_policy: RollingPolicy::from_file_settings(file_settings.as_ref().unwrap()),
            table_properties,
            commit_state,
            phantom: PhantomData,
        }
    }

    fn get_or_insert_writer(&mut self, partition: &Option<String>) -> &mut V {
        if !self.writers.contains_key(partition) {
            let file_name = match partition {
                Some(partition) => {
                    // make sure the partition directory exists in tmp and final
                    create_dir_all(&format!("{}/{}", self.tmp_dir, partition)).unwrap();
                    create_dir_all(&format!("{}/{}", self.final_dir, partition)).unwrap();
                    format!(
                        "{}/{:>05}-{:>03}.{}",
                        partition,
                        self.next_file_index,
                        self.subtask_id,
                        V::file_suffix()
                    )
                }
                None => format!(
                    "{:>05}-{:>03}.{}",
                    self.next_file_index,
                    self.subtask_id,
                    V::file_suffix()
                ),
            };
            self.writers.insert(
                partition.clone(),
                V::new(
                    format!("{}/{}", self.tmp_dir, file_name),
                    format!("{}/{}", self.final_dir, file_name),
                    &self.table_properties,
                ),
            );
            self.next_file_index += 1;
        }
        self.writers.get_mut(&partition).unwrap()
    }
}

pub trait LocalWriter<T: Data>: Send + 'static {
    fn new(tmp_path: String, final_path: String, table_properties: &FileSystemTable) -> Self;
    fn file_suffix() -> &'static str;
    fn write(&mut self, value: T, timestamp: SystemTime) -> Result<()>;
    // returns the total size of the file
    fn sync(&mut self) -> Result<usize>;
    fn close(&mut self) -> Result<FilePreCommit>;
    fn checkpoint(&mut self) -> Result<Option<CurrentFileRecovery>>;
    fn stats(&self) -> MultiPartWriterStats;
}

#[derive(Debug, Clone, Decode, Encode, PartialEq, PartialOrd)]
pub struct LocalFileDataRecovery {
    next_file_index: usize,
    current_files: Vec<CurrentFileRecovery>,
}

#[derive(Debug, Clone, Decode, Encode, PartialEq, PartialOrd)]
pub struct CurrentFileRecovery {
    pub tmp_file: String,
    pub bytes_written: usize,
    pub suffix: Option<Vec<u8>>,
    pub destination: String,
}

#[derive(Debug, Clone, Decode, Encode, PartialEq, PartialOrd)]
pub struct FilePreCommit {
    pub tmp_file: String,
    pub destination: String,
}

#[async_trait]
impl<K: Key, D: Data + Sync + SchemaData + Serialize, V: LocalWriter<D> + Send + 'static>
    TwoPhaseCommitter<K, D> for LocalFileSystemWriter<K, D, V>
{
    type DataRecovery = LocalFileDataRecovery;
    type PreCommit = FilePreCommit;

    fn name(&self) -> String {
        "local_file".to_string()
    }

    async fn init(
        &mut self,
        task_info: &TaskInfo,
        data_recovery: Vec<Self::DataRecovery>,
    ) -> Result<()> {
        let mut max_file_index = 0;
        let mut recovered_files = Vec::new();
        for LocalFileDataRecovery {
            next_file_index,
            current_files,
        } in data_recovery
        {
            max_file_index = max_file_index.max(next_file_index);
            // task 0 is responsible for recovering all files.
            // This is because the number of subtasks may have changed.
            // Recovering should be reasonably fast since it is just finishing the files.
            if task_info.task_index > 0 {
                continue;
            }
            for CurrentFileRecovery {
                tmp_file,
                bytes_written,
                suffix,
                destination,
            } in current_files
            {
                let mut file = OpenOptions::new()
                    .write(true)
                    .open(tmp_file.clone())
                    .await?;
                file.set_len(bytes_written as u64).await?;
                if let Some(suffix) = suffix {
                    file.write_all(&suffix).await?;
                }
                file.flush().await?;
                file.sync_all().await?;
                recovered_files.push(FilePreCommit {
                    tmp_file,
                    destination,
                })
            }
        }
        self.subtask_id = task_info.task_index;
        self.finished_files = recovered_files;
        self.next_file_index = max_file_index;
        Ok(())
    }

    async fn insert_record(&mut self, record: &Record<K, D>) -> Result<()> {
        let partition = self.partitioner.as_ref().map(|f| f(record));
        let writer = self.get_or_insert_writer(&partition);
        writer
            .write(record.value.clone(), record.timestamp)
            .unwrap();
        Ok(())
    }

    async fn commit(
        &mut self,
        _task_info: &TaskInfo,
        pre_commit: Vec<Self::PreCommit>,
    ) -> Result<()> {
        if pre_commit.is_empty() {
            return Ok(());
        }
        let mut finished_files = vec![];
        for FilePreCommit {
            tmp_file,
            destination,
        } in pre_commit
        {
            let (tmp_file, destination) = (Path::new(&tmp_file), Path::new(&destination));
            if destination.exists() {
                return Ok(());
            }
            if !tmp_file.exists() {
                bail!("tmp file {} does not exist", tmp_file.to_string_lossy());
            }
            info!(
                "committing file {} to {}",
                tmp_file.to_string_lossy(),
                destination.to_string_lossy()
            );
            tokio::fs::rename(tmp_file, destination).await?;
            finished_files.push(FinishedFile {
                filename: object_store::path::Path::parse(
                    destination.to_string_lossy().to_string(),
                )?
                .to_string(),
                partition: None,
                size: destination.metadata()?.len() as usize,
            });
        }
        if let CommitState::DeltaLake { last_version } = self.commit_state {
            let schema = D::schema();
            let storage_provider = Arc::new(StorageProvider::for_url("/").await?);
            if let Some(version) = delta::commit_files_to_delta(
                finished_files,
                object_store::path::Path::parse(&self.final_dir)?,
                storage_provider,
                last_version,
                schema,
            )
            .await?
            {
                self.commit_state = CommitState::DeltaLake {
                    last_version: version,
                };
            }
        }
        Ok(())
    }

    async fn checkpoint(
        &mut self,
        _task_info: &TaskInfo,
        watermark: Option<SystemTime>,
        stopping: bool,
    ) -> Result<(Self::DataRecovery, HashMap<String, Self::PreCommit>)> {
        let mut partitions_to_roll = vec![];
        for (partition, writer) in self.writers.iter_mut() {
            writer.sync()?;
            let stats = writer.stats();
            if self.rolling_policy.should_roll(&stats, watermark) || stopping {
                partitions_to_roll.push(partition.clone());
            }
        }
        for partition in partitions_to_roll {
            let mut writer = self.writers.remove(&partition).unwrap();
            let pre_commit = writer.close()?;
            self.finished_files.push(pre_commit);
        }
        let mut pre_commits = HashMap::new();
        for pre_commit in self.finished_files.drain(..) {
            pre_commits.insert(pre_commit.destination.to_string(), pre_commit);
        }
        let data_recovery = LocalFileDataRecovery {
            next_file_index: self.next_file_index,
            current_files: self
                .writers
                .iter_mut()
                .filter_map(|(_partition, writer)| writer.checkpoint().transpose())
                .collect::<Result<_>>()?,
        };
        Ok((data_recovery, pre_commits))
    }
}<|MERGE_RESOLUTION|>--- conflicted
+++ resolved
@@ -19,12 +19,8 @@
 use anyhow::{bail, Result};
 
 use super::{
-<<<<<<< HEAD
     get_partitioner_from_table, FileSystemTable, MultiPartWriterStats, RollingPolicy, TableType,
-=======
-    delta, get_partitioner_from_table, CommitState, CommitStyle, FileSystemTable,
-    MultiPartWriterStats, RollingPolicy,
->>>>>>> b8c0d002
+    delta, CommitState, CommitStyle, FileSystemTable,
 };
 
 pub struct LocalFileSystemWriter<K: Key, D: Data + Sync, V: LocalWriter<D>> {
@@ -49,15 +45,13 @@
         // make sure final_dir and tmp_dir exists
         create_dir_all(&tmp_dir).unwrap();
 
-<<<<<<< HEAD
         let TableType::Sink {
             ref file_settings, ..
         } = table_properties.type_
         else {
             unreachable!("LocalFileSystemWriter can only be used as a sink")
-=======
-        let commit_state = match table_properties
-            .file_settings
+        };
+        let commit_state = match file_settings
             .as_ref()
             .unwrap()
             .commit_style
@@ -65,7 +59,6 @@
         {
             CommitStyle::DeltaLake => CommitState::DeltaLake { last_version: -1 },
             CommitStyle::Direct => CommitState::VanillaParquet,
->>>>>>> b8c0d002
         };
 
         Self {
