use anyhow::Result;
use arrow::compute::kernels;
use arrow::datatypes::SchemaRef;
use arrow_array::cast::AsArray;
use arrow_array::types::TimestampNanosecondType;
use arrow_array::PrimitiveArray;
use arrow_array::RecordBatch;
<<<<<<< HEAD
use arrow_array::RecordBatchOptions;
=======
>>>>>>> fa0e5fa1
use arrow_json::writer::record_batches_to_json_rows;
use arrow_schema::DataType;
use arrow_schema::Field;
use arrow_schema::Schema;
use arroyo_df::physical::ArroyoPhysicalExtensionCodec;
use arroyo_df::physical::DecodingContext;
use arroyo_formats::SchemaData;
<<<<<<< HEAD
use arroyo_rpc::grpc::api::{ConnectorOp, MemTableScan, PeriodicWatermark};
=======
>>>>>>> fa0e5fa1
use arroyo_rpc::grpc::controller_grpc_client::ControllerGrpcClient;
use arroyo_rpc::grpc::{api, SinkDataReq};
use arroyo_types::{ArrowMessage, from_millis, Record};
use arroyo_types::from_nanos;
use arroyo_types::to_micros;
use arroyo_types::to_nanos;
use arroyo_types::KeyValueTimestampRecordBatchBuilder;
use arroyo_types::Message;
use arroyo_types::RecordBatchBuilder;
use arroyo_types::Watermark;
<<<<<<< HEAD
use arroyo_types::{Key, RecordBatchData};
=======
use arroyo_types::{Key, Record, RecordBatchData};
>>>>>>> fa0e5fa1
use datafusion::execution::context::SessionContext;
use datafusion::physical_plan::memory::MemoryStream;
use datafusion::physical_plan::DisplayAs;
use datafusion::physical_plan::ExecutionPlan;
use datafusion_common::DataFusionError;
use datafusion_common::Result as DFResult;
use datafusion_common::ScalarValue;
use datafusion_execution::runtime_env::RuntimeConfig;
use datafusion_execution::runtime_env::RuntimeEnv;
use datafusion_execution::FunctionRegistry;
use datafusion_execution::TaskContext;
use datafusion_expr::AggregateUDF;
use datafusion_expr::ScalarUDF;
use datafusion_expr::WindowUDF;
use datafusion_physical_expr::PhysicalExpr;
use datafusion_proto::physical_plan::AsExecutionPlan;
use datafusion_proto::protobuf::PhysicalPlanNode;
use futures::StreamExt;
use prost::Message as ProstMessage;
use rand::SeedableRng;
use std::collections::HashMap;
use std::collections::HashSet;
use std::sync::Arc;
use std::sync::RwLock;
use std::time::Duration;
use std::time::SystemTime;
use tonic::transport::Channel;
<<<<<<< HEAD
use tracing::info;
use crate::engine::ArrowContext;
=======
>>>>>>> fa0e5fa1

use crate::operator::{ArrowOperator, ArrowOperatorConstructor};

pub mod tumbling_aggregating_window;
pub struct Registry {}

impl FunctionRegistry for Registry {
    fn udfs(&self) -> HashSet<String> {
        HashSet::new()
    }

    fn udf(&self, _name: &str) -> datafusion_common::Result<Arc<ScalarUDF>> {
        todo!()
    }

    fn udaf(&self, _name: &str) -> datafusion_common::Result<Arc<AggregateUDF>> {
        todo!()
    }

    fn udwf(&self, _name: &str) -> datafusion_common::Result<Arc<WindowUDF>> {
        todo!()
    }
}


#[derive(Debug)]
pub struct MemTablePhysicalExtensionCodec {}

impl PhysicalExtensionCodec for MemTablePhysicalExtensionCodec {
    fn try_decode(
        &self,
        buf: &[u8],
        inputs: &[Arc<dyn ExecutionPlan>],
        registry: &dyn FunctionRegistry,
    ) -> datafusion_common::Result<Arc<dyn ExecutionPlan>> {
        let mem_table_scan = MemTableScan::decode(buf).map_err(|err| {
            DataFusionError::Internal(format!("failed to decode mem table {}", err))
        })?;
        todo!()
    }

    fn try_encode(
        &self,
        node: Arc<dyn ExecutionPlan>,
        buf: &mut Vec<u8>,
    ) -> datafusion_common::Result<()> {
        todo!()
    }
}

pub struct ValueExecutionOperator {
    name: String,
    locked_batch: Arc<RwLock<Option<RecordBatch>>>,
    execution_plan: Arc<dyn ExecutionPlan>,
}

<<<<<<< HEAD
#[derive(Debug, Default)]
struct ArrowPhysicalExtensionCodec {
    locked_batch: Arc<RwLock<Option<RecordBatch>>>,
}

impl PhysicalExtensionCodec for ArrowPhysicalExtensionCodec {
    fn try_decode(
        &self,
        buf: &[u8],
        inputs: &[Arc<dyn ExecutionPlan>],
        registry: &dyn FunctionRegistry,
    ) -> datafusion_common::Result<Arc<dyn ExecutionPlan>> {
        let empty_partition_scheme: SingleLockedBatch = serde_json::from_slice(buf)
            .map_err(|err| DataFusionError::Internal(format!("couldn't deserialize: {}", err)))?;
        let reader = RwLockRecordBatchReader {
            schema: empty_partition_scheme.schema(),
            locked_batch: self.locked_batch.clone(),
        };
        Ok(Arc::new(reader))
    }

    fn try_encode(
        &self,
        node: Arc<dyn ExecutionPlan>,
        buf: &mut Vec<u8>,
    ) -> datafusion_common::Result<()> {
        todo!()
    }
}

impl ArrowOperatorConstructor<api::ValuePlanOperator, Self> for ValueExecutionOperator {
    fn from_config(config: api::ValuePlanOperator) -> Result<Self> {
=======
impl ValueExecutionOperator {
    pub fn from_config(name: String, config: Vec<u8>) -> Result<Self> {
        let proto_config: arroyo_rpc::grpc::api::ValuePlanOperator =
            arroyo_rpc::grpc::api::ValuePlanOperator::decode(&mut config.as_slice()).unwrap();
>>>>>>> fa0e5fa1
        let locked_batch = Arc::new(RwLock::default());
        let registry = Registry {};

        let plan = PhysicalPlanNode::decode(&mut config.physical_plan.as_slice()).unwrap();
        //info!("physical plan is {:#?}", plan);
        let codec = ArroyoPhysicalExtensionCodec {
            context: DecodingContext::SingleLockedBatch(locked_batch.clone()),
        };

        let execution_plan = plan.try_into_physical_plan(
            &registry,
            &RuntimeEnv::new(RuntimeConfig::new())?,
            &codec,
        )?;

        Ok(Self {
            name: config.name,
            locked_batch,
            execution_plan,
        })
    }
}

#[async_trait::async_trait]
impl ArrowOperator for ValueExecutionOperator {
    fn name(&self) -> String {
        self.name.clone()
    }

<<<<<<< HEAD
    async fn process_batch(
=======
    async fn process_element(&mut self, _record: &Record<(), ()>, _ctx: &mut Context<(), ()>) {
        unimplemented!("only record batches supported");
    }

    async fn process_record_batch(
>>>>>>> fa0e5fa1
        &mut self,
        record_batch: RecordBatch,
        ctx: &mut ArrowContext,
    ) {
        //info!("incoming record batch {:?}", record_batch);
        let batch = record_batch.clone();
        {
            let mut writer = self.locked_batch.write().unwrap();
            *writer = Some(batch);
        }
        let session_context = SessionContext::new();
        let mut records = self
            .execution_plan
            .execute(0, session_context.task_ctx())
            .expect("successfully computed?");
        while let Some(batch) = records.next().await {
            let batch = batch.expect("should be able to compute batch");
            //info!("batch {:?}", batch);
            ctx.collect(batch).await;
        }
    }
}

#[derive(Debug)]
struct RwLockRecordBatchReader {
    schema: SchemaRef,
    locked_batch: Arc<RwLock<Option<RecordBatch>>>,
}

impl DisplayAs for RwLockRecordBatchReader {
    fn fmt_as(
        &self,
        _t: datafusion::physical_plan::DisplayFormatType,
        f: &mut std::fmt::Formatter,
    ) -> std::fmt::Result {
        write!(f, "RW Lock RecordBatchReader")
    }
}

impl ExecutionPlan for RwLockRecordBatchReader {
    fn as_any(&self) -> &dyn std::any::Any {
        self
    }

    fn schema(&self) -> SchemaRef {
        self.schema.clone()
    }

    fn output_partitioning(&self) -> datafusion_physical_expr::Partitioning {
        datafusion_physical_expr::Partitioning::UnknownPartitioning(1)
    }

    fn output_ordering(&self) -> Option<&[datafusion_physical_expr::PhysicalSortExpr]> {
        None
    }

    fn children(&self) -> Vec<Arc<dyn ExecutionPlan>> {
        vec![]
    }

    fn with_new_children(
        self: Arc<Self>,
        _children: Vec<Arc<dyn ExecutionPlan>>,
    ) -> datafusion_common::Result<Arc<dyn ExecutionPlan>> {
        Err(DataFusionError::Internal("not supported".into()))
    }

    fn execute(
        &self,
        _partition: usize,
        _context: Arc<TaskContext>,
    ) -> datafusion_common::Result<datafusion_execution::SendableRecordBatchStream> {
        let result = self.locked_batch.read().unwrap().clone().unwrap();
        Ok(Box::pin(MemoryStream::try_new(
            vec![result],
            self.schema.clone(),
            None,
        )?))
    }

    fn statistics(&self) -> DFResult<datafusion_common::Statistics> {
        todo!()
    }
}

pub struct KeyExecutionOperator {
    name: String,
    locked_batch: Arc<RwLock<Option<RecordBatch>>>,
    execution_plan: Arc<dyn ExecutionPlan>,
    key_fields: Vec<usize>,
}

impl ArrowOperatorConstructor<api::KeyPlanOperator, Self> for KeyExecutionOperator {
    fn from_config(config: api::KeyPlanOperator) -> Result<Self> {
        let locked_batch = Arc::new(RwLock::default());
        let registry = Registry {};

        let plan = PhysicalPlanNode::decode(&mut config.physical_plan.as_slice()).unwrap();
        //info!("physical plan is {:#?}", plan);
        let codec = ArroyoPhysicalExtensionCodec {
            context: DecodingContext::SingleLockedBatch(locked_batch.clone()),
        };

        let execution_plan = plan.try_into_physical_plan(
            &registry,
            &RuntimeEnv::new(RuntimeConfig::new())?,
            &codec,
        )?;

        Ok(Self {
            name: config.name,
            locked_batch,
            execution_plan,
            key_fields: config
                .key_fields
                .into_iter()
                .map(|field| field as usize)
                .collect(),
        })
    }
}

#[async_trait::async_trait]
impl ArrowOperator for KeyExecutionOperator {
    fn name(&self) -> String {
        self.name.clone()
    }

<<<<<<< HEAD
    async fn process_batch(
=======
    async fn process_element(&mut self, _record: &Record<(), ()>, _ctx: &mut Context<(), ()>) {
        unimplemented!("only record batches supported");
    }

    async fn process_record_batch(
>>>>>>> fa0e5fa1
        &mut self,
        batch: RecordBatch,
        ctx: &mut ArrowContext,
    ) {
        //info!("incoming record batch {:?}", record_batch);
        {
            let mut writer = self.locked_batch.write().unwrap();
            *writer = Some(batch.clone());
        }
        let session_context = SessionContext::new();
        let mut records = self
            .execution_plan
            .execute(0, session_context.task_ctx())
            .expect("successfully computed?");
        while let Some(batch) = records.next().await {
            let batch = batch.expect("should be able to compute batch");
            //TODO: sort by the key
            //info!("batch {:?}", batch);
<<<<<<< HEAD
            ctx.collect(batch).await;
        }
    }
}

=======
            ctx.collect_record_batch(batch).await;
        }
    }
}

pub struct StructToRecordBatch<T: RecordBatchBuilder> {
    name: String,
    batch_builder: Option<KeyValueTimestampRecordBatchBuilder<T>>,
    items: usize,
}

impl<T: RecordBatchBuilder> StructToRecordBatch<T> {
    pub fn new(name: String) -> Self {
        Self {
            name,
            batch_builder: None,
            items: 0,
        }
    }

    async fn flush_batch(&mut self, ctx: &mut Context<(), ()>) {
        if self.items > 0 {
            let batch = self.batch_builder.as_mut().unwrap().flush();
            ctx.collect_record_batch(batch).await;
            self.items = 0;
        }
    }
}

#[async_trait::async_trait]
impl<T: RecordBatchBuilder> ProcessFuncTrait for StructToRecordBatch<T> {
    type InKey = ();
    type InT = T::Data;
    type OutKey = ();
    type OutT = ();

    fn name(&self) -> String {
        self.name.clone()
    }

    async fn process_element(&mut self, record: &Record<(), T::Data>, ctx: &mut Context<(), ()>) {
        let batch_builder = self
            .batch_builder
            .get_or_insert_with(|| KeyValueTimestampRecordBatchBuilder::<T>::new());
        batch_builder.add_record(record);
        self.items += 1;
        if self.items >= 1000 {
            self.flush_batch(ctx).await;
        }
    }

    async fn process_record_batch(
        &mut self,
        _record_batch: &RecordBatchData,
        _ctx: &mut Context<(), ()>,
    ) {
        unimplemented!("expect to read elements");
    }

    async fn handle_checkpoint(
        &mut self,
        _checkpoint_barrier: &arroyo_types::CheckpointBarrier,
        ctx: &mut Context<Self::OutKey, Self::OutT>,
    ) {
        self.flush_batch(ctx).await;
    }

    async fn handle_watermark(
        &mut self,
        watermark: arroyo_types::Watermark,
        ctx: &mut Context<Self::OutKey, Self::OutT>,
    ) {
        // flush any buffered records
        self.flush_batch(ctx).await;
        // by default, just pass watermarks on down
        ctx.broadcast(arroyo_types::Message::Watermark(watermark))
            .await;
    }
}

pub struct RecordBatchToStruct<K: SchemaData + Key, T: SchemaData> {
    name: String,
    _phantom: PhantomData<(K, T)>,
}

impl<K: SchemaData + Key, T: SchemaData> RecordBatchToStruct<K, T> {
    pub fn new(name: String) -> Self {
        Self {
            name,
            _phantom: PhantomData,
        }
    }
}

#[async_trait::async_trait]
impl<K: SchemaData + Key, T: SchemaData> ProcessFuncTrait for RecordBatchToStruct<K, T> {
    type InKey = ();
    type InT = ();
    type OutKey = K;
    type OutT = T;

    fn name(&self) -> String {
        self.name.clone()
    }

    async fn process_element(&mut self, _record: &Record<(), ()>, _ctx: &mut Context<K, T>) {
        unimplemented!("expect to read record batches");
    }

    async fn process_record_batch(
        &mut self,
        record_batch: &RecordBatchData,
        ctx: &mut Context<K, T>,
    ) {
        let rows = record_batch.0.num_rows();
        if rows == 0 {
            return;
        }
        let key_array = record_batch
            .0
            .column_by_name("key")
            .expect("should have column key");
        let key_struct_array = key_array.as_struct();
        let mut key_iterator = K::nullable_iterator_from_struct_array(key_struct_array).unwrap();
        let mut value_iterator = T::iterator_from_record_batch(
            record_batch
                .0
                .column_by_name("value")
                .expect("should have column value")
                .as_struct()
                .into(),
        )
        .unwrap();
        let timestamp_array = record_batch
            .0
            .column_by_name("timestamp")
            .expect("should have column timestamp")
            .as_any()
            .downcast_ref::<arrow_array::TimestampNanosecondArray>()
            .unwrap();
        let mut timestamp_iterator = timestamp_array.iter().map(|v| {
            SystemTime::UNIX_EPOCH
                + std::time::Duration::from_nanos(v.expect("must have timestamp value") as u64)
        });
        for _i in 0..rows {
            let key = key_iterator
                .next()
                .expect("iterator should be as long as record batch");
            let value = value_iterator
                .next()
                .expect("iterator should be as long as record batch");
            let timestamp = timestamp_iterator
                .next()
                .expect("iterator should be as long as record batch");
            ctx.collect(Record {
                timestamp,
                key,
                value,
            })
            .await;
        }
    }
}

pub struct DefaultTimestampWatermark {}

#[async_trait::async_trait]
impl ProcessFuncTrait for DefaultTimestampWatermark {
    type InKey = ();
    type InT = ();
    type OutKey = ();
    type OutT = ();

    fn name(&self) -> String {
        "Watermark".to_string()
    }

    async fn process_element(&mut self, _record: &Record<(), ()>, _ctx: &mut Context<(), ()>) {
        unimplemented!("expect to read record batches");
    }

    async fn process_record_batch(
        &mut self,
        record_batch: &RecordBatchData,
        ctx: &mut Context<(), ()>,
    ) {
        let record_batch = &record_batch.0;
        let schema = record_batch.schema();
        let output_batch = if schema
            .fields()
            .iter()
            .any(|field| field.name() == "_timestamp")
        {
            record_batch.clone()
        } else {
            let current_time = to_nanos(SystemTime::now());
            let current_time_scalar =
                ScalarValue::TimestampNanosecond(Some(current_time as i64), None);
            let time_column = current_time_scalar
                .to_array_of_size(record_batch.num_rows())
                .unwrap();
            let mut record_batch_columns = record_batch.columns().to_vec();
            record_batch_columns.push(time_column);
            let mut schema_columns = schema.fields().to_vec();
            schema_columns.push(Arc::new(Field::new(
                "_timestamp",
                DataType::Timestamp(arrow_schema::TimeUnit::Nanosecond, None),
                false,
            )));
            let schema = Schema::new_with_metadata(schema_columns, HashMap::new());
            RecordBatch::try_new(Arc::new(schema), record_batch_columns).unwrap()
        };
        let timestamp_column = output_batch
            .column_by_name("_timestamp")
            .unwrap()
            .as_any()
            .downcast_ref::<PrimitiveArray<TimestampNanosecondType>>()
            .unwrap();

        let min_timestamp = kernels::aggregate::min(timestamp_column).unwrap();
        let watermark = from_nanos(min_timestamp as u128) - Duration::from_secs(3600);
        ctx.collect_record_batch(output_batch).await;

        ctx.collector
            .broadcast(Message::Watermark(Watermark::EventTime(watermark)))
            .await;
    }

    async fn on_close(&mut self, ctx: &mut Context<Self::OutKey, Self::OutT>) {
        // send final watermark on close
        ctx.collector
            .broadcast(Message::Watermark(Watermark::EventTime(from_millis(
                u64::MAX,
            ))))
            .await;
    }
}

>>>>>>> fa0e5fa1
#[derive(Default)]
pub struct GrpcRecordBatchSink {
    client: Option<ControllerGrpcClient<Channel>>,
}

impl ArrowOperatorConstructor<api::ConnectorOp, Self> for GrpcRecordBatchSink {
    fn from_config(_: ConnectorOp) -> Result<Self> {
        Ok(Self {
            client: None,
        })
    }
}

#[async_trait::async_trait]
impl ArrowOperator for GrpcRecordBatchSink {
    fn name(&self) -> String {
        "GRPC".to_string()
    }

<<<<<<< HEAD
    async fn on_start(&mut self, _: &mut ArrowContext) {
=======
    async fn process_element(&mut self, _record: &Record<(), ()>, _ctx: &mut Context<(), ()>) {
        unimplemented!("expect to read record batches");
    }

    async fn on_start(&mut self, _: &mut Context<(), ()>) {
>>>>>>> fa0e5fa1
        let controller_addr = std::env::var(arroyo_types::CONTROLLER_ADDR_ENV)
            .unwrap_or_else(|_| crate::LOCAL_CONTROLLER_ADDR.to_string());

        self.client = Some(
            ControllerGrpcClient::connect(controller_addr)
                .await
                .unwrap(),
        );
    }

    async fn process_batch(
        &mut self,
        record_batch: RecordBatch,
        ctx: &mut ArrowContext,
    ) {
        // info!("record batch grpc received batch {:?}", record_batch);
        let json_rows = record_batches_to_json_rows(&[&record_batch]).unwrap();
        for map in json_rows {
            let value = serde_json::to_string(&map).unwrap();
            //info!("sending map {:?}", value);
            self.client
                .as_mut()
                .unwrap()
                .send_sink_data(SinkDataReq {
                    job_id: ctx.task_info.job_id.clone(),
                    operator_id: ctx.task_info.operator_id.clone(),
                    subtask_index: ctx.task_info.task_index as u32,
                    timestamp: to_micros(SystemTime::now()),
                    key: value.clone(),
                    value,
                    done: false,
                })
                .await
                .unwrap();
        }
    }
}<|MERGE_RESOLUTION|>--- conflicted
+++ resolved
@@ -5,10 +5,7 @@
 use arrow_array::types::TimestampNanosecondType;
 use arrow_array::PrimitiveArray;
 use arrow_array::RecordBatch;
-<<<<<<< HEAD
 use arrow_array::RecordBatchOptions;
-=======
->>>>>>> fa0e5fa1
 use arrow_json::writer::record_batches_to_json_rows;
 use arrow_schema::DataType;
 use arrow_schema::Field;
@@ -16,13 +13,10 @@
 use arroyo_df::physical::ArroyoPhysicalExtensionCodec;
 use arroyo_df::physical::DecodingContext;
 use arroyo_formats::SchemaData;
-<<<<<<< HEAD
 use arroyo_rpc::grpc::api::{ConnectorOp, MemTableScan, PeriodicWatermark};
-=======
->>>>>>> fa0e5fa1
 use arroyo_rpc::grpc::controller_grpc_client::ControllerGrpcClient;
 use arroyo_rpc::grpc::{api, SinkDataReq};
-use arroyo_types::{ArrowMessage, from_millis, Record};
+use arroyo_types::{ArrowMessage, from_millis};
 use arroyo_types::from_nanos;
 use arroyo_types::to_micros;
 use arroyo_types::to_nanos;
@@ -30,11 +24,7 @@
 use arroyo_types::Message;
 use arroyo_types::RecordBatchBuilder;
 use arroyo_types::Watermark;
-<<<<<<< HEAD
-use arroyo_types::{Key, RecordBatchData};
-=======
 use arroyo_types::{Key, Record, RecordBatchData};
->>>>>>> fa0e5fa1
 use datafusion::execution::context::SessionContext;
 use datafusion::physical_plan::memory::MemoryStream;
 use datafusion::physical_plan::DisplayAs;
@@ -50,7 +40,7 @@
 use datafusion_expr::ScalarUDF;
 use datafusion_expr::WindowUDF;
 use datafusion_physical_expr::PhysicalExpr;
-use datafusion_proto::physical_plan::AsExecutionPlan;
+use datafusion_proto::physical_plan::{AsExecutionPlan, PhysicalExtensionCodec};
 use datafusion_proto::protobuf::PhysicalPlanNode;
 use futures::StreamExt;
 use prost::Message as ProstMessage;
@@ -62,11 +52,8 @@
 use std::time::Duration;
 use std::time::SystemTime;
 use tonic::transport::Channel;
-<<<<<<< HEAD
 use tracing::info;
 use crate::engine::ArrowContext;
-=======
->>>>>>> fa0e5fa1
 
 use crate::operator::{ArrowOperator, ArrowOperatorConstructor};
 
@@ -92,30 +79,6 @@
 }
 
 
-#[derive(Debug)]
-pub struct MemTablePhysicalExtensionCodec {}
-
-impl PhysicalExtensionCodec for MemTablePhysicalExtensionCodec {
-    fn try_decode(
-        &self,
-        buf: &[u8],
-        inputs: &[Arc<dyn ExecutionPlan>],
-        registry: &dyn FunctionRegistry,
-    ) -> datafusion_common::Result<Arc<dyn ExecutionPlan>> {
-        let mem_table_scan = MemTableScan::decode(buf).map_err(|err| {
-            DataFusionError::Internal(format!("failed to decode mem table {}", err))
-        })?;
-        todo!()
-    }
-
-    fn try_encode(
-        &self,
-        node: Arc<dyn ExecutionPlan>,
-        buf: &mut Vec<u8>,
-    ) -> datafusion_common::Result<()> {
-        todo!()
-    }
-}
 
 pub struct ValueExecutionOperator {
     name: String,
@@ -123,45 +86,9 @@
     execution_plan: Arc<dyn ExecutionPlan>,
 }
 
-<<<<<<< HEAD
-#[derive(Debug, Default)]
-struct ArrowPhysicalExtensionCodec {
-    locked_batch: Arc<RwLock<Option<RecordBatch>>>,
-}
-
-impl PhysicalExtensionCodec for ArrowPhysicalExtensionCodec {
-    fn try_decode(
-        &self,
-        buf: &[u8],
-        inputs: &[Arc<dyn ExecutionPlan>],
-        registry: &dyn FunctionRegistry,
-    ) -> datafusion_common::Result<Arc<dyn ExecutionPlan>> {
-        let empty_partition_scheme: SingleLockedBatch = serde_json::from_slice(buf)
-            .map_err(|err| DataFusionError::Internal(format!("couldn't deserialize: {}", err)))?;
-        let reader = RwLockRecordBatchReader {
-            schema: empty_partition_scheme.schema(),
-            locked_batch: self.locked_batch.clone(),
-        };
-        Ok(Arc::new(reader))
-    }
-
-    fn try_encode(
-        &self,
-        node: Arc<dyn ExecutionPlan>,
-        buf: &mut Vec<u8>,
-    ) -> datafusion_common::Result<()> {
-        todo!()
-    }
-}
 
 impl ArrowOperatorConstructor<api::ValuePlanOperator, Self> for ValueExecutionOperator {
     fn from_config(config: api::ValuePlanOperator) -> Result<Self> {
-=======
-impl ValueExecutionOperator {
-    pub fn from_config(name: String, config: Vec<u8>) -> Result<Self> {
-        let proto_config: arroyo_rpc::grpc::api::ValuePlanOperator =
-            arroyo_rpc::grpc::api::ValuePlanOperator::decode(&mut config.as_slice()).unwrap();
->>>>>>> fa0e5fa1
         let locked_batch = Arc::new(RwLock::default());
         let registry = Registry {};
 
@@ -191,15 +118,7 @@
         self.name.clone()
     }
 
-<<<<<<< HEAD
     async fn process_batch(
-=======
-    async fn process_element(&mut self, _record: &Record<(), ()>, _ctx: &mut Context<(), ()>) {
-        unimplemented!("only record batches supported");
-    }
-
-    async fn process_record_batch(
->>>>>>> fa0e5fa1
         &mut self,
         record_batch: RecordBatch,
         ctx: &mut ArrowContext,
@@ -328,15 +247,7 @@
         self.name.clone()
     }
 
-<<<<<<< HEAD
     async fn process_batch(
-=======
-    async fn process_element(&mut self, _record: &Record<(), ()>, _ctx: &mut Context<(), ()>) {
-        unimplemented!("only record batches supported");
-    }
-
-    async fn process_record_batch(
->>>>>>> fa0e5fa1
         &mut self,
         batch: RecordBatch,
         ctx: &mut ArrowContext,
@@ -355,252 +266,12 @@
             let batch = batch.expect("should be able to compute batch");
             //TODO: sort by the key
             //info!("batch {:?}", batch);
-<<<<<<< HEAD
             ctx.collect(batch).await;
         }
     }
 }
 
-=======
-            ctx.collect_record_batch(batch).await;
-        }
-    }
-}
-
-pub struct StructToRecordBatch<T: RecordBatchBuilder> {
-    name: String,
-    batch_builder: Option<KeyValueTimestampRecordBatchBuilder<T>>,
-    items: usize,
-}
-
-impl<T: RecordBatchBuilder> StructToRecordBatch<T> {
-    pub fn new(name: String) -> Self {
-        Self {
-            name,
-            batch_builder: None,
-            items: 0,
-        }
-    }
-
-    async fn flush_batch(&mut self, ctx: &mut Context<(), ()>) {
-        if self.items > 0 {
-            let batch = self.batch_builder.as_mut().unwrap().flush();
-            ctx.collect_record_batch(batch).await;
-            self.items = 0;
-        }
-    }
-}
-
-#[async_trait::async_trait]
-impl<T: RecordBatchBuilder> ProcessFuncTrait for StructToRecordBatch<T> {
-    type InKey = ();
-    type InT = T::Data;
-    type OutKey = ();
-    type OutT = ();
-
-    fn name(&self) -> String {
-        self.name.clone()
-    }
-
-    async fn process_element(&mut self, record: &Record<(), T::Data>, ctx: &mut Context<(), ()>) {
-        let batch_builder = self
-            .batch_builder
-            .get_or_insert_with(|| KeyValueTimestampRecordBatchBuilder::<T>::new());
-        batch_builder.add_record(record);
-        self.items += 1;
-        if self.items >= 1000 {
-            self.flush_batch(ctx).await;
-        }
-    }
-
-    async fn process_record_batch(
-        &mut self,
-        _record_batch: &RecordBatchData,
-        _ctx: &mut Context<(), ()>,
-    ) {
-        unimplemented!("expect to read elements");
-    }
-
-    async fn handle_checkpoint(
-        &mut self,
-        _checkpoint_barrier: &arroyo_types::CheckpointBarrier,
-        ctx: &mut Context<Self::OutKey, Self::OutT>,
-    ) {
-        self.flush_batch(ctx).await;
-    }
-
-    async fn handle_watermark(
-        &mut self,
-        watermark: arroyo_types::Watermark,
-        ctx: &mut Context<Self::OutKey, Self::OutT>,
-    ) {
-        // flush any buffered records
-        self.flush_batch(ctx).await;
-        // by default, just pass watermarks on down
-        ctx.broadcast(arroyo_types::Message::Watermark(watermark))
-            .await;
-    }
-}
-
-pub struct RecordBatchToStruct<K: SchemaData + Key, T: SchemaData> {
-    name: String,
-    _phantom: PhantomData<(K, T)>,
-}
-
-impl<K: SchemaData + Key, T: SchemaData> RecordBatchToStruct<K, T> {
-    pub fn new(name: String) -> Self {
-        Self {
-            name,
-            _phantom: PhantomData,
-        }
-    }
-}
-
-#[async_trait::async_trait]
-impl<K: SchemaData + Key, T: SchemaData> ProcessFuncTrait for RecordBatchToStruct<K, T> {
-    type InKey = ();
-    type InT = ();
-    type OutKey = K;
-    type OutT = T;
-
-    fn name(&self) -> String {
-        self.name.clone()
-    }
-
-    async fn process_element(&mut self, _record: &Record<(), ()>, _ctx: &mut Context<K, T>) {
-        unimplemented!("expect to read record batches");
-    }
-
-    async fn process_record_batch(
-        &mut self,
-        record_batch: &RecordBatchData,
-        ctx: &mut Context<K, T>,
-    ) {
-        let rows = record_batch.0.num_rows();
-        if rows == 0 {
-            return;
-        }
-        let key_array = record_batch
-            .0
-            .column_by_name("key")
-            .expect("should have column key");
-        let key_struct_array = key_array.as_struct();
-        let mut key_iterator = K::nullable_iterator_from_struct_array(key_struct_array).unwrap();
-        let mut value_iterator = T::iterator_from_record_batch(
-            record_batch
-                .0
-                .column_by_name("value")
-                .expect("should have column value")
-                .as_struct()
-                .into(),
-        )
-        .unwrap();
-        let timestamp_array = record_batch
-            .0
-            .column_by_name("timestamp")
-            .expect("should have column timestamp")
-            .as_any()
-            .downcast_ref::<arrow_array::TimestampNanosecondArray>()
-            .unwrap();
-        let mut timestamp_iterator = timestamp_array.iter().map(|v| {
-            SystemTime::UNIX_EPOCH
-                + std::time::Duration::from_nanos(v.expect("must have timestamp value") as u64)
-        });
-        for _i in 0..rows {
-            let key = key_iterator
-                .next()
-                .expect("iterator should be as long as record batch");
-            let value = value_iterator
-                .next()
-                .expect("iterator should be as long as record batch");
-            let timestamp = timestamp_iterator
-                .next()
-                .expect("iterator should be as long as record batch");
-            ctx.collect(Record {
-                timestamp,
-                key,
-                value,
-            })
-            .await;
-        }
-    }
-}
-
-pub struct DefaultTimestampWatermark {}
-
-#[async_trait::async_trait]
-impl ProcessFuncTrait for DefaultTimestampWatermark {
-    type InKey = ();
-    type InT = ();
-    type OutKey = ();
-    type OutT = ();
-
-    fn name(&self) -> String {
-        "Watermark".to_string()
-    }
-
-    async fn process_element(&mut self, _record: &Record<(), ()>, _ctx: &mut Context<(), ()>) {
-        unimplemented!("expect to read record batches");
-    }
-
-    async fn process_record_batch(
-        &mut self,
-        record_batch: &RecordBatchData,
-        ctx: &mut Context<(), ()>,
-    ) {
-        let record_batch = &record_batch.0;
-        let schema = record_batch.schema();
-        let output_batch = if schema
-            .fields()
-            .iter()
-            .any(|field| field.name() == "_timestamp")
-        {
-            record_batch.clone()
-        } else {
-            let current_time = to_nanos(SystemTime::now());
-            let current_time_scalar =
-                ScalarValue::TimestampNanosecond(Some(current_time as i64), None);
-            let time_column = current_time_scalar
-                .to_array_of_size(record_batch.num_rows())
-                .unwrap();
-            let mut record_batch_columns = record_batch.columns().to_vec();
-            record_batch_columns.push(time_column);
-            let mut schema_columns = schema.fields().to_vec();
-            schema_columns.push(Arc::new(Field::new(
-                "_timestamp",
-                DataType::Timestamp(arrow_schema::TimeUnit::Nanosecond, None),
-                false,
-            )));
-            let schema = Schema::new_with_metadata(schema_columns, HashMap::new());
-            RecordBatch::try_new(Arc::new(schema), record_batch_columns).unwrap()
-        };
-        let timestamp_column = output_batch
-            .column_by_name("_timestamp")
-            .unwrap()
-            .as_any()
-            .downcast_ref::<PrimitiveArray<TimestampNanosecondType>>()
-            .unwrap();
-
-        let min_timestamp = kernels::aggregate::min(timestamp_column).unwrap();
-        let watermark = from_nanos(min_timestamp as u128) - Duration::from_secs(3600);
-        ctx.collect_record_batch(output_batch).await;
-
-        ctx.collector
-            .broadcast(Message::Watermark(Watermark::EventTime(watermark)))
-            .await;
-    }
-
-    async fn on_close(&mut self, ctx: &mut Context<Self::OutKey, Self::OutT>) {
-        // send final watermark on close
-        ctx.collector
-            .broadcast(Message::Watermark(Watermark::EventTime(from_millis(
-                u64::MAX,
-            ))))
-            .await;
-    }
-}
-
->>>>>>> fa0e5fa1
+
 #[derive(Default)]
 pub struct GrpcRecordBatchSink {
     client: Option<ControllerGrpcClient<Channel>>,
@@ -620,15 +291,7 @@
         "GRPC".to_string()
     }
 
-<<<<<<< HEAD
     async fn on_start(&mut self, _: &mut ArrowContext) {
-=======
-    async fn process_element(&mut self, _record: &Record<(), ()>, _ctx: &mut Context<(), ()>) {
-        unimplemented!("expect to read record batches");
-    }
-
-    async fn on_start(&mut self, _: &mut Context<(), ()>) {
->>>>>>> fa0e5fa1
         let controller_addr = std::env::var(arroyo_types::CONTROLLER_ADDR_ENV)
             .unwrap_or_else(|_| crate::LOCAL_CONTROLLER_ADDR.to_string());
 
